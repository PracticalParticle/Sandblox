<<<<<<< HEAD
import { usePublicClient, useWalletClient, useConfig } from 'wagmi'
import { Address, Hex } from 'viem'
import { SecureOwnable } from '../Guardian/sdk/typescript/SecureOwnable'
import { useQuery } from '@tanstack/react-query'
import { queryKeys } from '@/lib/queryKeys'
=======
import { useState, useEffect, useRef, useCallback } from 'react'
import { usePublicClient, useWalletClient, useConfig } from 'wagmi'
import { Address, Hex } from 'viem'
import { SecureOwnable, OPERATION_TYPES } from '../Guardian/sdk/typescript'
>>>>>>> c8c740a3

// Storage key for operation types cache
const OPERATION_TYPES_CACHE_KEY = 'operationTypes.cache';

interface CachedOperationTypes {
  [contractAddress: string]: {
    types: Array<{ operationType: string; name: string }>;
    timestamp: number;
  };
}

// Cache expiration time - 24 hours
const CACHE_EXPIRATION = 24 * 60 * 60 * 1000;

// Global cache to prevent multiple loads for the same contract
const loadingCache = new Set<string>();

export function useOperationTypes(contractAddress?: Address) {
  const publicClient = usePublicClient()
  const { data: walletClient } = useWalletClient()
  const config = useConfig()
  const hasLoadedRef = useRef<string | null>(null)

<<<<<<< HEAD
  const { data: operationData, isLoading } = useQuery({
    queryKey: queryKeys.operations.types(publicClient?.chain?.id || 0, contractAddress!),
    queryFn: async () => {
      if (!contractAddress || !publicClient) {
        return {
          operationTypes: new Map<string, string>(),
          nameToTypeMap: new Map<string, Hex>(),
        }
      }

      try {
        // Check cache first
        const cachedData = localStorage.getItem(OPERATION_TYPES_CACHE_KEY)
        const cache: CachedOperationTypes = cachedData ? JSON.parse(cachedData) : {}
        const cachedEntry = cache[contractAddress]
        
        // If we have valid cached data, use it
        if (cachedEntry && (Date.now() - cachedEntry.timestamp) < CACHE_EXPIRATION) {
          console.log('Using cached operation types for contract:', contractAddress)
          const typeMap = new Map<string, string>()
          const reverseMap = new Map<string, Hex>()
          cachedEntry.types.forEach(({ operationType, name }) => {
            typeMap.set(operationType, name)
            reverseMap.set(name, operationType as Hex)
          })
          return { operationTypes: typeMap, nameToTypeMap: reverseMap }
        }

        // If no cache or expired, load from contract
        const chainId = await publicClient.getChainId()
        const chain = config.chains.find(c => c.id === chainId)
        if (!chain) throw new Error('Chain not found')
=======
  const loadOperationTypes = useCallback(async () => {
    if (!contractAddress || !publicClient) {
      setLoading(false)
      return
    }

    // Prevent multiple loads for the same contract address
    if (hasLoadedRef.current === contractAddress || loadingCache.has(contractAddress)) {
      return
    }
    
    hasLoadedRef.current = contractAddress
    loadingCache.add(contractAddress)
>>>>>>> c8c740a3

    try {
      // Check cache first
      const cachedData = localStorage.getItem(OPERATION_TYPES_CACHE_KEY)
      const cache: CachedOperationTypes = cachedData ? JSON.parse(cachedData) : {}
      const cachedEntry = cache[contractAddress]
      
      // If we have valid cached data, use it
      if (cachedEntry && (Date.now() - cachedEntry.timestamp) < CACHE_EXPIRATION) {
        console.log('Using cached operation types for contract:', contractAddress)
        const typeMap = new Map<string, string>()
        const reverseMap = new Map<string, Hex>()
        cachedEntry.types.forEach(({ operationType, name }) => {
          typeMap.set(operationType, name)
          reverseMap.set(name, operationType as Hex)
        })
<<<<<<< HEAD
        
        // Update cache
        cache[contractAddress] = {
          types: types.map(t => ({ operationType: t.operationType, name: t.name })),
          timestamp: Date.now()
        }
        localStorage.setItem(OPERATION_TYPES_CACHE_KEY, JSON.stringify(cache))
        
        return { operationTypes: typeMap, nameToTypeMap: reverseMap }
      } catch (error) {
        console.error('Failed to load operation types:', error)
        throw error
      }
    },
    enabled: !!contractAddress && !!publicClient,
    staleTime: 24 * 60 * 60 * 1000, // Cache for 24 hours
    gcTime: 7 * 24 * 60 * 60 * 1000, // Keep in cache for 7 days
  })

  return {
    operationTypes: operationData?.operationTypes || new Map<string, string>(),
    nameToTypeMap: operationData?.nameToTypeMap || new Map<string, Hex>(),
    loading: isLoading,
    getOperationName: (type: Hex) => operationData?.operationTypes.get(type) || 'Unknown Operation',
    getOperationType: (name: string) => operationData?.nameToTypeMap.get(name) || null
=======
        setOperationTypes(typeMap)
        setNameToTypeMap(reverseMap)
        setLoading(false)
        return
      }

      // If no cache or expired, load from contract
      setLoading(true)
      const chainId = await publicClient.getChainId()
      const chain = config.chains.find(c => c.id === chainId)
      if (!chain) throw new Error('Chain not found')

      const contract = new SecureOwnable(publicClient, walletClient, contractAddress, chain)
      // Try to get operation types from contract - if this fails due to permissions,
      // the catch block will use SDK constants as fallback
      const operationTypeHashes = await contract.getSupportedOperationTypes()
      
      // Create a reverse mapping from hash to name
      const hashToNameMap = new Map<string, string>()
      Object.entries(OPERATION_TYPES).forEach(([name, hash]) => {
        hashToNameMap.set(hash.toLowerCase(), name)
      })
      
      // Create a map of operation type hex to name
      const typeMap = new Map<string, string>()
      const reverseMap = new Map<string, Hex>()
      const typesWithNames: Array<{ operationType: string; name: string }> = []
      
      operationTypeHashes.forEach((hash) => {
        const name = hashToNameMap.get(hash.toLowerCase())
        if (name) {
          typeMap.set(hash, name)
          reverseMap.set(name, hash as Hex)
          typesWithNames.push({ operationType: hash, name })
        }
      })
      
      // Update cache
      cache[contractAddress] = {
        types: typesWithNames,
        timestamp: Date.now()
      }
      localStorage.setItem(OPERATION_TYPES_CACHE_KEY, JSON.stringify(cache))
      
      setOperationTypes(typeMap)
      setNameToTypeMap(reverseMap)
    } catch (error) {
      console.error('Failed to load operation types:', error)
      
      // Fallback to SDK constants if contract call fails
      console.log('Falling back to SDK operation types constants')
      const fallbackTypes: Array<{ operationType: string; name: string }> = []
      Object.entries(OPERATION_TYPES).forEach(([name, hash]) => {
        fallbackTypes.push({ operationType: hash, name })
      })
      
      const typeMap = new Map<string, string>()
      const reverseMap = new Map<string, Hex>()
      
      fallbackTypes.forEach(({ operationType, name }) => {
        typeMap.set(operationType, name)
        reverseMap.set(name, operationType as Hex)
      })
      
      setOperationTypes(typeMap)
      setNameToTypeMap(reverseMap)
    } finally {
      setLoading(false)
      loadingCache.delete(contractAddress)
    }
  }, [contractAddress, publicClient])

  useEffect(() => {
    loadOperationTypes()
  }, [loadOperationTypes])

  const getOperationName = (type: Hex) => operationTypes.get(type) || 'Unknown Operation'
  const getOperationType = (name: string) => nameToTypeMap.get(name) || null

  return {
    operationTypes,
    nameToTypeMap,
    loading,
    getOperationName,
    getOperationType
>>>>>>> c8c740a3
  }
}<|MERGE_RESOLUTION|>--- conflicted
+++ resolved
@@ -1,15 +1,7 @@
-<<<<<<< HEAD
-import { usePublicClient, useWalletClient, useConfig } from 'wagmi'
-import { Address, Hex } from 'viem'
-import { SecureOwnable } from '../Guardian/sdk/typescript/SecureOwnable'
-import { useQuery } from '@tanstack/react-query'
-import { queryKeys } from '@/lib/queryKeys'
-=======
 import { useState, useEffect, useRef, useCallback } from 'react'
 import { usePublicClient, useWalletClient, useConfig } from 'wagmi'
 import { Address, Hex } from 'viem'
 import { SecureOwnable, OPERATION_TYPES } from '../Guardian/sdk/typescript'
->>>>>>> c8c740a3
 
 // Storage key for operation types cache
 const OPERATION_TYPES_CACHE_KEY = 'operationTypes.cache';
@@ -28,45 +20,14 @@
 const loadingCache = new Set<string>();
 
 export function useOperationTypes(contractAddress?: Address) {
+  const [operationTypes, setOperationTypes] = useState<Map<string, string>>(new Map())
+  const [nameToTypeMap, setNameToTypeMap] = useState<Map<string, Hex>>(new Map())
+  const [loading, setLoading] = useState(true)
   const publicClient = usePublicClient()
   const { data: walletClient } = useWalletClient()
   const config = useConfig()
   const hasLoadedRef = useRef<string | null>(null)
 
-<<<<<<< HEAD
-  const { data: operationData, isLoading } = useQuery({
-    queryKey: queryKeys.operations.types(publicClient?.chain?.id || 0, contractAddress!),
-    queryFn: async () => {
-      if (!contractAddress || !publicClient) {
-        return {
-          operationTypes: new Map<string, string>(),
-          nameToTypeMap: new Map<string, Hex>(),
-        }
-      }
-
-      try {
-        // Check cache first
-        const cachedData = localStorage.getItem(OPERATION_TYPES_CACHE_KEY)
-        const cache: CachedOperationTypes = cachedData ? JSON.parse(cachedData) : {}
-        const cachedEntry = cache[contractAddress]
-        
-        // If we have valid cached data, use it
-        if (cachedEntry && (Date.now() - cachedEntry.timestamp) < CACHE_EXPIRATION) {
-          console.log('Using cached operation types for contract:', contractAddress)
-          const typeMap = new Map<string, string>()
-          const reverseMap = new Map<string, Hex>()
-          cachedEntry.types.forEach(({ operationType, name }) => {
-            typeMap.set(operationType, name)
-            reverseMap.set(name, operationType as Hex)
-          })
-          return { operationTypes: typeMap, nameToTypeMap: reverseMap }
-        }
-
-        // If no cache or expired, load from contract
-        const chainId = await publicClient.getChainId()
-        const chain = config.chains.find(c => c.id === chainId)
-        if (!chain) throw new Error('Chain not found')
-=======
   const loadOperationTypes = useCallback(async () => {
     if (!contractAddress || !publicClient) {
       setLoading(false)
@@ -80,7 +41,6 @@
     
     hasLoadedRef.current = contractAddress
     loadingCache.add(contractAddress)
->>>>>>> c8c740a3
 
     try {
       // Check cache first
@@ -97,33 +57,6 @@
           typeMap.set(operationType, name)
           reverseMap.set(name, operationType as Hex)
         })
-<<<<<<< HEAD
-        
-        // Update cache
-        cache[contractAddress] = {
-          types: types.map(t => ({ operationType: t.operationType, name: t.name })),
-          timestamp: Date.now()
-        }
-        localStorage.setItem(OPERATION_TYPES_CACHE_KEY, JSON.stringify(cache))
-        
-        return { operationTypes: typeMap, nameToTypeMap: reverseMap }
-      } catch (error) {
-        console.error('Failed to load operation types:', error)
-        throw error
-      }
-    },
-    enabled: !!contractAddress && !!publicClient,
-    staleTime: 24 * 60 * 60 * 1000, // Cache for 24 hours
-    gcTime: 7 * 24 * 60 * 60 * 1000, // Keep in cache for 7 days
-  })
-
-  return {
-    operationTypes: operationData?.operationTypes || new Map<string, string>(),
-    nameToTypeMap: operationData?.nameToTypeMap || new Map<string, Hex>(),
-    loading: isLoading,
-    getOperationName: (type: Hex) => operationData?.operationTypes.get(type) || 'Unknown Operation',
-    getOperationType: (name: string) => operationData?.nameToTypeMap.get(name) || null
-=======
         setOperationTypes(typeMap)
         setNameToTypeMap(reverseMap)
         setLoading(false)
@@ -209,6 +142,5 @@
     loading,
     getOperationName,
     getOperationType
->>>>>>> c8c740a3
   }
 }