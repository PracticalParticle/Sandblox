--- conflicted
+++ resolved
@@ -2,10 +2,6 @@
 import { Address, Hash } from 'viem'
 import { SecureContractInfo } from '../lib/types'
 import { CONTRACT_ERRORS } from '@/constants/contract'
-<<<<<<< HEAD
-import { useTransactionManager } from '@/hooks/useTransactionManager'
-=======
->>>>>>> 021d8e99
 import { generateNewSecureOwnableManager } from '@/lib/utils'
 
 export function useSecureContract() {
@@ -13,7 +9,7 @@
   const { data: walletClient } = useWalletClient()
   const chainId = useChainId()
   const config = useConfig()
-  
+
 
   const validateAndLoadContract = async (address: Address): Promise<SecureContractInfo> => {
     if (!publicClient) {
@@ -70,11 +66,7 @@
     return manager.updateBroadcaster(newBroadcaster, { from: walletClient.account.address });
   }
 
-<<<<<<< HEAD
-  const signBroadcasterUpdate = async (address: Address, txId: number, storeTransaction: (txId: string, signedTx: string, metadata?: Record<string, unknown>) => void): Promise<string> => {
-=======
   const signBroadcasterUpdateApproval = async (address: Address, txId: number, storeTransaction: (txId: string, signedTx: string, metadata?: Record<string, unknown>) => void): Promise<string> => {
->>>>>>> 021d8e99
     if (!publicClient || !walletClient?.account) {
       throw new Error(CONTRACT_ERRORS.NO_WALLET)
     }
@@ -84,15 +76,11 @@
       throw new Error(CONTRACT_ERRORS.NO_CLIENT)
     }
     const manager = await generateNewSecureOwnableManager(publicClient, walletClient, address, chain, storeTransaction);
-    
+
     return manager.prepareAndSignBroadcasterApproval(BigInt(txId), { from: walletClient.account.address });
-  } 
+  }
 
-<<<<<<< HEAD
-  const signTransferOwnership = async (address: Address, txId: number, storeTransaction: (txId: string, signedTx: string, metadata?: Record<string, unknown>) => void): Promise<string> => {
-=======
   const signTransferOwnershipApproval = async (address: Address, txId: number, storeTransaction: (txId: string, signedTx: string, metadata?: Record<string, unknown>) => void): Promise<string> => {
->>>>>>> 021d8e99
     if (!publicClient || !walletClient?.account) {
       throw new Error(CONTRACT_ERRORS.NO_WALLET)
     }
@@ -102,12 +90,10 @@
       throw new Error(CONTRACT_ERRORS.NO_CLIENT)
     }
     const manager = await generateNewSecureOwnableManager(publicClient, walletClient, address, chain, storeTransaction);
-    
+
     return manager.prepareAndSignOwnershipApproval(BigInt(txId), { from: walletClient.account.address });
   }
 
-<<<<<<< HEAD
-=======
   const signBroadcasterUpdateCancellation = async (address: Address, txId: number, storeTransaction: (txId: string, signedTx: string, metadata?: Record<string, unknown>) => void): Promise<string> => {
     if (!publicClient || !walletClient?.account) {
       throw new Error(CONTRACT_ERRORS.NO_WALLET)
@@ -118,7 +104,7 @@
       throw new Error(CONTRACT_ERRORS.NO_CLIENT)
     }
     const manager = await generateNewSecureOwnableManager(publicClient, walletClient, address, chain, storeTransaction);
-    
+
     return manager.prepareAndSignBroadcasterCancellation(BigInt(txId), { from: walletClient.account.address });
   }
 
@@ -132,15 +118,14 @@
       throw new Error(CONTRACT_ERRORS.NO_CLIENT)
     }
     const manager = await generateNewSecureOwnableManager(publicClient, walletClient, address, chain, storeTransaction);
-    
+
     return manager.prepareAndSignOwnershipCancellation(BigInt(txId), { from: walletClient.account.address });
   }
 
->>>>>>> 021d8e99
   // Operation Management
   const approveOperation = async (
-    address: Address, 
-    txId: number, 
+    address: Address,
+    txId: number,
     operationType: 'ownership' | 'broadcaster'
   ): Promise<Hash> => {
     if (!publicClient || !walletClient?.account) {
@@ -161,8 +146,8 @@
   }
 
   const cancelOperation = async (
-    address: Address, 
-    txId: number, 
+    address: Address,
+    txId: number,
     operationType: 'ownership' | 'broadcaster'
   ): Promise<Hash> => {
     if (!publicClient || !walletClient?.account) {
@@ -186,15 +171,10 @@
     validateAndLoadContract,
     transferOwnership,
     updateBroadcaster,
-<<<<<<< HEAD
-    signBroadcasterUpdate,
-    signTransferOwnership,
-=======
     signBroadcasterUpdateApproval,
     signTransferOwnershipApproval,
     signBroadcasterUpdateCancellation,
     signTransferOwnershipCancellation,
->>>>>>> 021d8e99
     approveOperation,
     cancelOperation
   }
