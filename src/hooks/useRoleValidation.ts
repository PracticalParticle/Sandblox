--- conflicted
+++ resolved
@@ -1,13 +1,7 @@
+import { useState, useEffect } from 'react';
 import { Address, Chain } from 'viem';
-<<<<<<< HEAD
-import { usePublicClient } from 'wagmi';
-import { useQuery } from '@tanstack/react-query';
-import { queryKeys } from '@/lib/queryKeys';
-import SecureOwnableABIJson from '../Guardian/abi/SecureOwnable.abi.json';
-=======
 import { usePublicClient, useWalletClient } from 'wagmi';
 import { SecureOwnable } from '../Guardian/sdk/typescript';
->>>>>>> c8c740a3
 
 interface RoleValidationResult {
   isOwner: boolean;
@@ -20,6 +14,12 @@
   error?: Error;
 }
 
+const defaultResult: RoleValidationResult = {
+  isOwner: false,
+  isBroadcaster: false,
+  isRecovery: false,
+  isLoading: true
+};
 
 export function useRoleValidation(
   contractAddress: Address,
@@ -27,42 +27,6 @@
   chain?: Chain
 ): RoleValidationResult {
   const publicClient = usePublicClient();
-<<<<<<< HEAD
-  const { data, isLoading, error } = useQuery({
-    enabled: Boolean(publicClient && contractAddress && chain),
-    queryKey: queryKeys.contract.roles(chain?.id || 0, contractAddress),
-    queryFn: async () => {
-      const [ownerAddress, broadcasterAddress, recoveryAddress] = await publicClient!.multicall({
-        contracts: [
-          { address: contractAddress, abi: SecureOwnableABIJson as any, functionName: 'owner', args: [] },
-          { address: contractAddress, abi: SecureOwnableABIJson as any, functionName: 'getBroadcaster', args: [] },
-          { address: contractAddress, abi: SecureOwnableABIJson as any, functionName: 'getRecoveryAddress', args: [] }
-        ],
-        allowFailure: false
-      }) as [Address, Address, Address];
-      return { ownerAddress, broadcasterAddress, recoveryAddress };
-    },
-    staleTime: 60_000,
-  });
-
-  const ownerAddress = data?.ownerAddress;
-  const broadcasterAddress = data?.broadcasterAddress;
-  const recoveryAddress = data?.recoveryAddress;
-  const isOwner = !!(connectedAddress && ownerAddress && connectedAddress.toLowerCase() === ownerAddress.toLowerCase());
-  const isBroadcaster = !!(connectedAddress && broadcasterAddress && connectedAddress.toLowerCase() === broadcasterAddress.toLowerCase());
-  const isRecovery = !!(connectedAddress && recoveryAddress && connectedAddress.toLowerCase() === recoveryAddress.toLowerCase());
-
-  return {
-    isOwner,
-    isBroadcaster,
-    isRecovery,
-    ownerAddress,
-    broadcasterAddress,
-    recoveryAddress,
-    isLoading,
-    error: error as Error | undefined,
-  };
-=======
   const { data: walletClient } = useWalletClient();
   const [result, setResult] = useState<RoleValidationResult>(defaultResult);
 
@@ -135,5 +99,4 @@
   }, [publicClient, walletClient, contractAddress, connectedAddress, chain]);
 
   return result;
->>>>>>> c8c740a3
 } 