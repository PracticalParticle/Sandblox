import { useState, useEffect, useCallback } from "react"
import { usePublicClient, useWalletClient, useChainId, useConfig } from 'wagmi'
import { Address, Hash } from 'viem'
import { WorkflowManager } from '../lib/WorkflowManager'
import { generateNewWorkflowManager } from '@/lib/utils'
import { useMetaTransactionManager } from './useMetaTransactionManager'
import { useToast } from "@/components/ui/use-toast"
import { OperationType, CoreOperationType, OperationPhase } from '../types/OperationRegistry'
import { useRoleValidation } from './useRoleValidation'
import { useGlobalTransactionMonitor } from './useGlobalTransactionMonitor'
import { getContractDetails } from '@/lib/catalog'
import { useQueryInvalidation } from './useQueryInvalidation'

export function useWorkflowManager(contractAddress?: Address, bloxId?: string) {
  const publicClient = usePublicClient()
  const { data: walletClient } = useWalletClient()
  const chainId = useChainId()
  const config = useConfig()
  const { toast } = useToast()
  const { storeTransaction, removeTransaction, refreshTransactions } = useMetaTransactionManager(contractAddress || '')
<<<<<<< HEAD
  const { invalidateAfterTransaction } = useQueryInvalidation()
=======
  const { executeTransactionSimple } = useGlobalTransactionMonitor()
>>>>>>> c8c740a3
  const [manager, setManager] = useState<WorkflowManager | null>(null)
  const [isLoading, setIsLoading] = useState(false)
  const [pendingOperations, setPendingOperations] = useState<Set<string>>(new Set())
  const [contractType, setContractType] = useState<string | undefined>(undefined)

  // Add role validation
  const { 
    isOwner, 
    isBroadcaster, 
    isRecovery,
    ownerAddress,
    broadcasterAddress,
    recoveryAddress,
    isLoading: roleValidationLoading 
  } = useRoleValidation(
    contractAddress as Address, 
    walletClient?.account?.address as Address, 
    config.chains.find(c => c.id === chainId)
  )

  // Load contract type from catalog if bloxId is provided
  useEffect(() => {
    const loadContractType = async () => {
      if (bloxId) {
        try {
          const contractDetails = await getContractDetails(bloxId);
          if (contractDetails) {
            // Extract contract type from the component path
            // e.g., "/src/blox/SimpleRWA20/SimpleRWA20.tsx" -> "SimpleRWA20"
            const folderPath = contractDetails.files.component.split('/');
            const contractType = folderPath[folderPath.length - 2];
            setContractType(contractType);
          }
        } catch (error) {
          console.error("Failed to load contract details:", error);
        }
      }
    };

    loadContractType();
  }, [bloxId]);

  // Initialize manager when dependencies change (guard against StrictMode double-invoke)
  useEffect(() => {
    let didCancel = false
    const initManager = async () => {
      if (!publicClient || !contractAddress) return

      try {
        const chain = config.chains.find(c => c.id === chainId)
        if (!chain) throw new Error("Chain not found")

        const workflowManager = await generateNewWorkflowManager(
          publicClient, 
          walletClient || undefined, 
          contractAddress,
          chain,
          storeTransaction,
          contractType
        )
        if (didCancel) return
        setManager(workflowManager)
      } catch (error) {
        console.error("Failed to initialize WorkflowManager:", error)
      }
    }

    initManager()
    return () => { didCancel = true }
  }, [publicClient, walletClient, contractAddress, chainId, config.chains, storeTransaction, contractType])

  // Helper function to determine required role based on operation and phase
  const getRequiredRoleForOperation = useCallback((operationType: OperationType, phase: OperationPhase): string => {
    if (operationType === CoreOperationType.OWNERSHIP_TRANSFER) {
      if (phase === OperationPhase.REQUEST) return 'recovery'
      return 'owner'
    } else if (operationType === CoreOperationType.BROADCASTER_UPDATE) {
      if (phase === OperationPhase.META_APPROVE || phase === OperationPhase.META_CANCEL) {
        return 'owner'
      }
      return 'owner'
    } else if (operationType === CoreOperationType.RECOVERY_UPDATE) {
      return 'owner'
    } else if (operationType === CoreOperationType.TIMELOCK_UPDATE) {
      return 'owner'
    }
    
    // Default to owner for unknown operations
    return 'owner'
  }, [])

  // Helper function to safely stringify params
  const safeStringify = (params: any): string => {
    if (params === null || params === undefined) return ''
    if (typeof params === 'bigint') return params.toString()
    if (typeof params === 'object') {
      const safeParams = Object.entries(params).reduce((acc, [key, value]) => {
        acc[key] = typeof value === 'bigint' ? value.toString() : value
        return acc
      }, {} as Record<string, any>)
      return JSON.stringify(safeParams)
    }
    return JSON.stringify(params)
  }

  // Request an operation (first phase for multi-phase operations)
  const requestOperation = useCallback(async (
    operationType: OperationType,
    params: any
  ): Promise<Hash | undefined> => {
    if (!manager || !walletClient?.account) return
    
    // Create a unique operation key
    const operationKey = `${operationType}-${safeStringify(params)}`
    
    // Check if this operation is already pending
    if (pendingOperations.has(operationKey)) {
      console.log('Operation already pending:', operationKey)
      return
    }
    
    setIsLoading(true)
    try {
      // Add operation to pending set
      setPendingOperations(prev => new Set([...prev, operationKey]))
      
      // Use global transaction monitor for tracking
      const result = await executeTransactionSimple(
        async () => {
          return await manager.requestOperation(
            operationType,
            params,
            { from: walletClient.account.address }
          )
        },
        `${operationType} Request`,
        'WorkflowManager'
      )
      
      // Refresh transactions after successful operation
      refreshTransactions()
      
      // Invalidate query cache to trigger automatic refresh
      if (contractAddress && chainId) {
        invalidateAfterTransaction(chainId, contractAddress, {
          operationType: operationType.toString(),
          walletAddress: walletClient.account.address
        })
      }
      
      toast({
        title: "Success",
        description: "Operation requested successfully",
      })
      
      return result
    } catch (error: any) {
      toast({
        title: "Error",
        description: error.message || "Failed to request operation",
        variant: "destructive",
      })
    } finally {
      setIsLoading(false)
      // Remove operation from pending set
      setPendingOperations(prev => {
        const next = new Set(prev)
        next.delete(operationKey)
        return next
      })
    }
  }, [manager, walletClient, toast, pendingOperations, refreshTransactions, executeTransactionSimple])

  // Approve a pending operation
  const approveOperation = useCallback(async (
    operationType: OperationType,
    txId: bigint | number
  ): Promise<Hash | undefined> => {
    if (!manager || !walletClient?.account) return
    
    setIsLoading(true)
    try {
      // Use global transaction monitor for tracking
      const result = await executeTransactionSimple(
        async () => {
          return await manager.approveOperation(
            operationType,
            BigInt(txId),
            { from: walletClient.account.address }
          )
        },
        `${operationType} Approval`,
        'WorkflowManager'
      )
      
      // Clean up the transaction from storage
      removeTransaction(txId.toString())
      
      // Invalidate query cache to trigger automatic refresh
      if (contractAddress && chainId) {
        invalidateAfterTransaction(chainId, contractAddress, {
          operationType: operationType.toString(),
          walletAddress: walletClient.account.address
        })
      }
      
      toast({
        title: "Success",
        description: "Operation approved successfully",
      })
      
      return result
    } catch (error: any) {
      toast({
        title: "Error",
        description: error.message || "Failed to approve operation",
        variant: "destructive",
      })
    } finally {
      setIsLoading(false)
    }
  }, [manager, walletClient, toast, removeTransaction, executeTransactionSimple])

  // Cancel a pending operation
  const cancelOperation = useCallback(async (
    operationType: OperationType,
    txId: bigint | number
  ): Promise<Hash | undefined> => {
    if (!manager || !walletClient?.account) return
    
    setIsLoading(true)
    try {
      // Use global transaction monitor for tracking
      const result = await executeTransactionSimple(
        async () => {
          return await manager.cancelOperation(
            operationType,
            BigInt(txId),
            { from: walletClient.account.address }
          )
        },
        `${operationType} Cancellation`,
        'WorkflowManager'
      )
      
      // Clean up the transaction from storage
      removeTransaction(txId.toString())
      
      // Invalidate query cache to trigger automatic refresh
      if (contractAddress && chainId) {
        invalidateAfterTransaction(chainId, contractAddress, {
          operationType: operationType.toString(),
          walletAddress: walletClient.account.address
        })
      }
      
      toast({
        title: "Success",
        description: "Operation cancelled successfully",
      })
      
      return result
    } catch (error: any) {
      toast({
        title: "Error",
        description: error.message || "Failed to cancel operation",
        variant: "destructive",
      })
    } finally {
      setIsLoading(false)
    }
  }, [manager, walletClient, toast, removeTransaction, executeTransactionSimple])

  // Sign approval for a meta-transaction
  const signApproval = useCallback(async (
    operationType: OperationType,
    txId: bigint | number
  ): Promise<string | undefined> => {
    if (!manager || !walletClient?.account) return
    
    setIsLoading(true)
    try {
      const result = await manager.prepareAndSignApproval(
        operationType,
        BigInt(txId),
        { from: walletClient.account.address }
      )
      
      toast({
        title: "Success",
        description: "Approval signed successfully",
      })
      
      return result
    } catch (error: any) {
      toast({
        title: "Error",
        description: error.message || "Failed to sign approval",
        variant: "destructive",
      })
    } finally {
      setIsLoading(false)
    }
  }, [manager, walletClient, toast])

  // Sign cancellation for a meta-transaction
  const signCancellation = useCallback(async (
    operationType: OperationType,
    txId: bigint | number
  ): Promise<string | undefined> => {
    if (!manager || !walletClient?.account) return
    
    setIsLoading(true)
    try {
      const result = await manager.prepareAndSignCancellation(
        operationType,
        BigInt(txId),
        { from: walletClient.account.address }
      )
      
      toast({
        title: "Success",
        description: "Cancellation signed successfully",
      })
      
      return result
    } catch (error: any) {
      toast({
        title: "Error",
        description: error.message || "Failed to sign cancellation",
        variant: "destructive",
      })
    } finally {
      setIsLoading(false)
    }
  }, [manager, walletClient, toast])

  // Sign single-phase operation
  const signSinglePhaseOperation = useCallback(async (
    operationType: OperationType,
    params: any
  ): Promise<string | undefined> => {
    if (!manager || !walletClient?.account) return
    
    // Create a unique operation key
    const operationKey = `${operationType}-${safeStringify(params)}`
    
    // Check if this operation is already pending
    if (pendingOperations.has(operationKey)) {
      console.log('Operation already pending:', operationKey)
      return
    }
    
    setIsLoading(true)
    try {
      // Add operation to pending set
      setPendingOperations(prev => new Set([...prev, operationKey]))
      
      const result = await manager.prepareAndSignSinglePhaseOperation(
        operationType,
        params,
        { from: walletClient.account.address }
      )
      
      // Store the transaction
      if (result) {
        const txId = Date.now().toString()
        storeTransaction(txId, result, {
          type: operationType,
          purpose: params.purpose,
          action: 'requestAndApprove',
          broadcasted: false,
          timestamp: Date.now(),
          status: 'PENDING'
        })
      }
      
      toast({
        title: "Success",
        description: "Operation signed successfully",
      })
      
      return result
    } catch (error: any) {
      toast({
        title: "Error",
        description: error.message || "Failed to sign operation",
        variant: "destructive",
      })
    } finally {
      setIsLoading(false)
      // Remove operation from pending set
      setPendingOperations(prev => {
        const next = new Set(prev)
        next.delete(operationKey)
        return next
      })
    }
  }, [manager, walletClient, toast, pendingOperations, storeTransaction])

  // Execute meta-transaction
  const executeMetaTransaction = useCallback(async (
    signedMetaTxJson: string,
    operationType: OperationType,
    action: 'approve' | 'cancel' | 'requestAndApprove'
  ): Promise<Hash | undefined> => {
    if (!manager || !walletClient?.account) return
    
    setIsLoading(true)
    try {
      const result = await manager.executeMetaTransaction(
        signedMetaTxJson,
        operationType,
        action,
        { from: walletClient.account.address }
      )
      
      // Clean up the transaction from storage after successful execution
      if (result) {
        const txId = Date.now().toString()
        removeTransaction(txId)
      }
      
      // Invalidate query cache to trigger automatic refresh
      if (contractAddress && chainId) {
        invalidateAfterTransaction(chainId, contractAddress, {
          operationType: operationType.toString(),
          walletAddress: walletClient.account.address,
          invalidateRoles: ['OWNERSHIP_TRANSFER', 'BROADCASTER_UPDATE', 'RECOVERY_UPDATE'].includes(operationType.toString())
        })
      }
      
      toast({
        title: "Success",
        description: "Meta-transaction executed successfully",
      })
      
      return result
    } catch (error: any) {
      toast({
        title: "Error",
        description: error.message || "Failed to execute meta-transaction",
        variant: "destructive",
      })
    } finally {
      setIsLoading(false)
    }
  }, [manager, walletClient, toast, removeTransaction])

  // Add a function to refresh all data
  const refreshAllData = useCallback(async () => {
    if (!manager) return;
    
    try {
      // Refresh contract info
      await manager.initialize();
      
      // Refresh transactions
      refreshTransactions();
      
      // Invalidate all contract-related queries for comprehensive refresh
      if (contractAddress && chainId) {
        invalidateAfterTransaction(chainId, contractAddress, {
          invalidateRoles: true,
          invalidateBalances: true
        })
      }
    } catch (error) {
      console.error('Error refreshing data:', error);
    }
  }, [manager, refreshTransactions, contractAddress, chainId, invalidateAfterTransaction]);

  // Enhanced canExecutePhase that falls back to direct role checks if manager isn't initialized
  const canExecutePhase = useCallback((
    operationType: OperationType,
    phase: OperationPhase,
    connectedAddress?: Address
  ): boolean => {
    // If manager is initialized, use its check
    if (manager) {
      return manager.canExecutePhase(operationType, phase, connectedAddress)
    }
    
    // Fallback to direct role checks when manager is not initialized
    if (!connectedAddress) return false
    
    // Get the connected wallet address from either the provided address or the wallet client
    const walletAddress = connectedAddress || walletClient?.account?.address
    if (!walletAddress) return false
    
    // Map phase and operation type to required role
    const requiredRole = getRequiredRoleForOperation(operationType, phase)
    
    // Use direct role validation
    if (requiredRole === 'owner') {
      return isOwner
    } else if (requiredRole === 'broadcaster') {
      return isBroadcaster
    } else if (requiredRole === 'recovery') {
      return isRecovery
    } else if (requiredRole === 'owner_or_recovery') {
      return isOwner || isRecovery
    }
    
    // Default case
    return false
  }, [manager, getRequiredRoleForOperation, isOwner, isBroadcaster, isRecovery, walletClient?.account?.address])

  // Update loading state to include role validation
  const combinedIsLoading = isLoading || roleValidationLoading
  
  return {
    manager,
    isLoading: combinedIsLoading,
    isOwner,
    isBroadcaster,
    isRecovery,
    ownerAddress,
    broadcasterAddress,
    recoveryAddress,
    requestOperation,
    approveOperation,
    cancelOperation,
    signApproval,
    signCancellation,
    signSinglePhaseOperation,
    executeMetaTransaction,
    canExecutePhase,
    getRequiredRoleForOperation,
    refreshAllData
  }
} 

<|MERGE_RESOLUTION|>--- conflicted
+++ resolved
@@ -18,11 +18,8 @@
   const config = useConfig()
   const { toast } = useToast()
   const { storeTransaction, removeTransaction, refreshTransactions } = useMetaTransactionManager(contractAddress || '')
-<<<<<<< HEAD
   const { invalidateAfterTransaction } = useQueryInvalidation()
-=======
   const { executeTransactionSimple } = useGlobalTransactionMonitor()
->>>>>>> c8c740a3
   const [manager, setManager] = useState<WorkflowManager | null>(null)
   const [isLoading, setIsLoading] = useState(false)
   const [pendingOperations, setPendingOperations] = useState<Set<string>>(new Set())
@@ -194,7 +191,7 @@
         return next
       })
     }
-  }, [manager, walletClient, toast, pendingOperations, refreshTransactions, executeTransactionSimple])
+  }, [manager, walletClient, toast, pendingOperations, refreshTransactions, executeTransactionSimple, invalidateAfterTransaction, contractAddress, chainId])
 
   // Approve a pending operation
   const approveOperation = useCallback(async (
@@ -244,7 +241,7 @@
     } finally {
       setIsLoading(false)
     }
-  }, [manager, walletClient, toast, removeTransaction, executeTransactionSimple])
+  }, [manager, walletClient, toast, removeTransaction, executeTransactionSimple, invalidateAfterTransaction, contractAddress, chainId])
 
   // Cancel a pending operation
   const cancelOperation = useCallback(async (
@@ -294,7 +291,7 @@
     } finally {
       setIsLoading(false)
     }
-  }, [manager, walletClient, toast, removeTransaction, executeTransactionSimple])
+  }, [manager, walletClient, toast, removeTransaction, executeTransactionSimple, invalidateAfterTransaction, contractAddress, chainId])
 
   // Sign approval for a meta-transaction
   const signApproval = useCallback(async (
