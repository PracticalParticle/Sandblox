--- conflicted
+++ resolved
@@ -10,18 +10,17 @@
   // WalletConnect
   VITE_WALLET_CONNECT_PROJECT_ID: z.string(),
 
-<<<<<<< HEAD
-  // Safe API Key
+  // Safe API Key (from legacy)
   VITE_SAFE_API_KEY: z.string().optional(),
   
-  // CSP Script Source
+  // CSP Script Source (from legacy)
   VITE_CSP_SCRIPT_SRC: z.string().optional(),
-=======
-  // Network Configuration
-  VITE_DEVNET_RPC_URL: z.string().url(),
-  VITE_DEVNET_CHAIN_ID: z.number(),
-  VITE_DEVNET_NAME: z.string(),
-  VITE_DEVNET_EXPLORER_URL: z.string().optional(),
+
+  // Network Configuration (from Sandblox)
+  VITE_DEVNET_RPC_URL: z.string().url().optional(),
+  VITE_DEVNET_CHAIN_ID: z.number().optional(),
+  VITE_DEVNET_NAME: z.string().optional(),
+  VITE_DEVNET_EXPLORER_URL: z.string().url().optional(),
 
   // Rest of the schema...
   VITE_SEPOLIA_RPC_URL: z.string().url().optional(),
@@ -29,15 +28,14 @@
   VITE_SEPOLIA_NAME: z.string().optional(),
   VITE_SEPOLIA_EXPLORER_URL: z.string().url().optional(),
 
-  // Development Debugging Configuration
+  // Development Debugging Configuration (from Sandblox)
   VITE_ENABLE_TRANSACTION_DEBUGGING: z.string().transform(val => val === 'true').default('false'),
   VITE_DEBUG_NETWORK_TYPE: z.enum(['ganache', 'hardhat', 'public']).default('ganache'),
   VITE_DEBUG_LOG_LEVEL: z.enum(['verbose', 'normal', 'minimal']).default('normal'),
 
-  // Optional: Specific RPC URLs for debugging
+  // Optional: Specific RPC URLs for debugging (from Sandblox)
   VITE_GANACHE_RPC_URL: z.string().url().optional(),
   VITE_HARDHAT_RPC_URL: z.string().url().optional(),
->>>>>>> c8c740a3
 })
 
 // Type inference
@@ -57,32 +55,30 @@
     VITE_APP_DESCRIPTION: import.meta.env.VITE_APP_DESCRIPTION,
     VITE_APP_URL: import.meta.env.VITE_APP_URL,
     VITE_WALLET_CONNECT_PROJECT_ID: import.meta.env.VITE_WALLET_CONNECT_PROJECT_ID,
-<<<<<<< HEAD
+    
+    // Safe API Key (from legacy)
     VITE_SAFE_API_KEY: import.meta.env.VITE_SAFE_API_KEY || undefined,
     VITE_CSP_SCRIPT_SRC: import.meta.env.VITE_CSP_SCRIPT_SRC || undefined,
-=======
     
-    // Network Configuration
-    VITE_DEVNET_RPC_URL: import.meta.env.VITE_DEVNET_RPC_URL,
-    VITE_DEVNET_CHAIN_ID: Number(import.meta.env.VITE_DEVNET_CHAIN_ID),
-    VITE_DEVNET_NAME: import.meta.env.VITE_DEVNET_NAME,
-    VITE_DEVNET_EXPLORER_URL: import.meta.env.VITE_DEVNET_EXPLORER_URL,
+    // Network Configuration (from Sandblox)
+    VITE_DEVNET_RPC_URL: import.meta.env.VITE_DEVNET_RPC_URL || undefined,
+    VITE_DEVNET_CHAIN_ID: import.meta.env.VITE_DEVNET_CHAIN_ID ? Number(import.meta.env.VITE_DEVNET_CHAIN_ID) : undefined,
+    VITE_DEVNET_NAME: import.meta.env.VITE_DEVNET_NAME || undefined,
+    VITE_DEVNET_EXPLORER_URL: import.meta.env.VITE_DEVNET_EXPLORER_URL || undefined,
 
     VITE_SEPOLIA_RPC_URL: import.meta.env.VITE_SEPOLIA_RPC_URL || undefined,
     VITE_SEPOLIA_CHAIN_ID: import.meta.env.VITE_SEPOLIA_CHAIN_ID ? Number(import.meta.env.VITE_SEPOLIA_CHAIN_ID) : undefined,
     VITE_SEPOLIA_NAME: import.meta.env.VITE_SEPOLIA_NAME || undefined,
     VITE_SEPOLIA_EXPLORER_URL: import.meta.env.VITE_SEPOLIA_EXPLORER_URL || undefined,
 
-    // Development Debugging Configuration
+    // Development Debugging Configuration (from Sandblox)
     VITE_ENABLE_TRANSACTION_DEBUGGING: import.meta.env.VITE_ENABLE_TRANSACTION_DEBUGGING || 'false',
     VITE_DEBUG_NETWORK_TYPE: import.meta.env.VITE_DEBUG_NETWORK_TYPE || 'ganache',
     VITE_DEBUG_LOG_LEVEL: import.meta.env.VITE_DEBUG_LOG_LEVEL || 'normal',
 
-    // Optional: Specific RPC URLs for debugging
+    // Optional: Specific RPC URLs for debugging (from Sandblox)
     VITE_GANACHE_RPC_URL: import.meta.env.VITE_GANACHE_RPC_URL || undefined,
     VITE_HARDHAT_RPC_URL: import.meta.env.VITE_HARDHAT_RPC_URL || undefined,
-
->>>>>>> c8c740a3
   }
 
   try {
