[
  {
    "inputs": [
      {
        "internalType": "address",
        "name": "initialOwner",
        "type": "address"
      },
      {
        "internalType": "address",
        "name": "broadcaster",
        "type": "address"
      },
      {
        "internalType": "address",
        "name": "recovery",
        "type": "address"
      },
      {
        "internalType": "uint256",
<<<<<<< HEAD
        "name": "timeLockPeriodInDays",
=======
        "name": "timeLockPeriodInMinutes",
>>>>>>> 514a9518
        "type": "uint256"
      }
    ],
    "stateMutability": "nonpayable",
    "type": "constructor"
  },
  {
    "anonymous": false,
    "inputs": [
      {
        "indexed": false,
        "internalType": "uint256",
        "name": "txId",
        "type": "uint256"
      }
    ],
    "name": "BroadcasterUpdateCancelled",
    "type": "event"
  },
  {
    "anonymous": false,
    "inputs": [
      {
        "indexed": false,
        "internalType": "address",
        "name": "currentBroadcaster",
        "type": "address"
      },
      {
        "indexed": false,
        "internalType": "address",
        "name": "newBroadcaster",
        "type": "address"
      }
    ],
    "name": "BroadcasterUpdateRequest",
    "type": "event"
  },
  {
    "anonymous": false,
    "inputs": [
      {
        "indexed": false,
        "internalType": "address",
        "name": "oldBroadcaster",
        "type": "address"
      },
      {
        "indexed": false,
        "internalType": "address",
        "name": "newBroadcaster",
        "type": "address"
      }
    ],
    "name": "BroadcasterUpdated",
    "type": "event"
  },
  {
    "anonymous": false,
    "inputs": [
      {
        "indexed": true,
        "internalType": "address",
        "name": "from",
        "type": "address"
      },
      {
        "indexed": false,
        "internalType": "uint256",
        "name": "amount",
        "type": "uint256"
      }
    ],
    "name": "EthReceived",
    "type": "event"
  },
  {
    "anonymous": false,
    "inputs": [
      {
        "indexed": true,
        "internalType": "address",
        "name": "to",
        "type": "address"
      },
      {
        "indexed": false,
        "internalType": "uint256",
        "name": "amount",
        "type": "uint256"
      }
    ],
    "name": "EthWithdrawn",
    "type": "event"
  },
  {
    "anonymous": false,
    "inputs": [
      {
        "indexed": false,
        "internalType": "uint256",
        "name": "txId",
        "type": "uint256"
      }
    ],
    "name": "OwnershipTransferCancelled",
    "type": "event"
  },
  {
    "anonymous": false,
    "inputs": [
      {
        "indexed": false,
        "internalType": "address",
        "name": "currentOwner",
        "type": "address"
      },
      {
        "indexed": false,
        "internalType": "address",
        "name": "newOwner",
        "type": "address"
      }
    ],
    "name": "OwnershipTransferRequest",
    "type": "event"
  },
  {
    "anonymous": false,
    "inputs": [
      {
        "indexed": false,
        "internalType": "address",
        "name": "oldOwner",
        "type": "address"
      },
      {
        "indexed": false,
        "internalType": "address",
        "name": "newOwner",
        "type": "address"
      }
    ],
    "name": "OwnershipTransferUpdated",
    "type": "event"
  },
  {
    "anonymous": false,
    "inputs": [
      {
        "indexed": true,
        "internalType": "address",
        "name": "previousOwner",
        "type": "address"
      },
      {
        "indexed": true,
        "internalType": "address",
        "name": "newOwner",
        "type": "address"
      }
    ],
    "name": "OwnershipTransferred",
    "type": "event"
  },
  {
    "anonymous": false,
    "inputs": [
      {
        "indexed": false,
        "internalType": "address",
        "name": "oldRecovery",
        "type": "address"
      },
      {
        "indexed": false,
        "internalType": "address",
        "name": "newRecovery",
        "type": "address"
      }
    ],
    "name": "RecoveryAddressUpdated",
    "type": "event"
  },
  {
    "anonymous": false,
    "inputs": [
      {
        "indexed": false,
        "internalType": "uint256",
        "name": "oldPeriod",
        "type": "uint256"
      },
      {
        "indexed": false,
        "internalType": "uint256",
        "name": "newPeriod",
        "type": "uint256"
      }
    ],
    "name": "TimeLockPeriodUpdated",
    "type": "event"
  },
  {
    "anonymous": false,
    "inputs": [
      {
        "indexed": true,
        "internalType": "address",
        "name": "token",
        "type": "address"
      },
      {
        "indexed": true,
        "internalType": "address",
        "name": "to",
        "type": "address"
      },
      {
        "indexed": false,
        "internalType": "uint256",
        "name": "amount",
        "type": "uint256"
      }
    ],
    "name": "TokenWithdrawn",
    "type": "event"
  },
  {
    "inputs": [],
    "name": "BROADCASTER_UPDATE",
    "outputs": [
      {
        "internalType": "bytes32",
        "name": "",
        "type": "bytes32"
      }
    ],
    "stateMutability": "view",
<<<<<<< HEAD
    "type": "function",
    "constant": true
=======
    "type": "function"
>>>>>>> 514a9518
  },
  {
    "inputs": [],
    "name": "OWNERSHIP_UPDATE",
    "outputs": [
      {
        "internalType": "bytes32",
        "name": "",
        "type": "bytes32"
      }
    ],
    "stateMutability": "view",
<<<<<<< HEAD
    "type": "function",
    "constant": true
=======
    "type": "function"
>>>>>>> 514a9518
  },
  {
    "inputs": [],
    "name": "RECOVERY_UPDATE",
    "outputs": [
      {
        "internalType": "bytes32",
        "name": "",
        "type": "bytes32"
      }
    ],
    "stateMutability": "view",
<<<<<<< HEAD
    "type": "function",
    "constant": true
=======
    "type": "function"
>>>>>>> 514a9518
  },
  {
    "inputs": [],
    "name": "TIMELOCK_UPDATE",
    "outputs": [
      {
        "internalType": "bytes32",
        "name": "",
        "type": "bytes32"
      }
    ],
    "stateMutability": "view",
<<<<<<< HEAD
    "type": "function",
    "constant": true
=======
    "type": "function"
>>>>>>> 514a9518
  },
  {
    "inputs": [],
    "name": "WITHDRAW_ETH",
    "outputs": [
      {
        "internalType": "bytes32",
        "name": "",
        "type": "bytes32"
      }
    ],
    "stateMutability": "view",
<<<<<<< HEAD
    "type": "function",
    "constant": true
=======
    "type": "function"
>>>>>>> 514a9518
  },
  {
    "inputs": [],
    "name": "WITHDRAW_TOKEN",
    "outputs": [
      {
        "internalType": "bytes32",
        "name": "",
        "type": "bytes32"
      }
    ],
    "stateMutability": "view",
<<<<<<< HEAD
    "type": "function",
    "constant": true
=======
    "type": "function"
>>>>>>> 514a9518
  },
  {
    "inputs": [
      {
        "internalType": "address",
        "name": "handlerContract",
        "type": "address"
      },
      {
        "internalType": "bytes4",
        "name": "handlerSelector",
        "type": "bytes4"
      },
      {
        "internalType": "uint256",
        "name": "deadline",
        "type": "uint256"
      },
      {
        "internalType": "uint256",
        "name": "maxGasPrice",
        "type": "uint256"
      },
      {
        "internalType": "address",
        "name": "signer",
        "type": "address"
      }
    ],
    "name": "createMetaTxParams",
    "outputs": [
      {
        "components": [
          {
            "internalType": "uint256",
            "name": "chainId",
            "type": "uint256"
          },
          {
            "internalType": "uint256",
            "name": "nonce",
            "type": "uint256"
          },
          {
            "internalType": "address",
            "name": "handlerContract",
            "type": "address"
          },
          {
            "internalType": "bytes4",
            "name": "handlerSelector",
            "type": "bytes4"
          },
          {
            "internalType": "uint256",
            "name": "deadline",
            "type": "uint256"
          },
          {
            "internalType": "uint256",
            "name": "maxGasPrice",
            "type": "uint256"
          },
          {
            "internalType": "address",
            "name": "signer",
            "type": "address"
          }
        ],
        "internalType": "struct MultiPhaseSecureOperation.MetaTxParams",
        "name": "",
        "type": "tuple"
      }
    ],
    "stateMutability": "view",
<<<<<<< HEAD
    "type": "function",
    "constant": true
=======
    "type": "function"
  },
  {
    "inputs": [
      {
        "internalType": "address",
        "name": "newBroadcaster",
        "type": "address"
      }
    ],
    "name": "executeBroadcasterUpdate",
    "outputs": [],
    "stateMutability": "nonpayable",
    "type": "function"
  },
  {
    "inputs": [
      {
        "internalType": "address",
        "name": "newRecoveryAddress",
        "type": "address"
      }
    ],
    "name": "executeRecoveryUpdate",
    "outputs": [],
    "stateMutability": "nonpayable",
    "type": "function"
  },
  {
    "inputs": [
      {
        "internalType": "uint256",
        "name": "newTimeLockPeriodInMinutes",
        "type": "uint256"
      }
    ],
    "name": "executeTimeLockUpdate",
    "outputs": [],
    "stateMutability": "nonpayable",
    "type": "function"
  },
  {
    "inputs": [
      {
        "internalType": "address",
        "name": "newOwner",
        "type": "address"
      }
    ],
    "name": "executeTransferOwnership",
    "outputs": [],
    "stateMutability": "nonpayable",
    "type": "function"
>>>>>>> 514a9518
  },
  {
    "inputs": [
      {
        "internalType": "uint256",
        "name": "txId",
        "type": "uint256"
      },
      {
        "components": [
          {
            "internalType": "uint256",
            "name": "chainId",
            "type": "uint256"
          },
          {
            "internalType": "uint256",
            "name": "nonce",
            "type": "uint256"
          },
          {
            "internalType": "address",
            "name": "handlerContract",
            "type": "address"
          },
          {
            "internalType": "bytes4",
            "name": "handlerSelector",
            "type": "bytes4"
          },
          {
            "internalType": "uint256",
            "name": "deadline",
            "type": "uint256"
          },
          {
            "internalType": "uint256",
            "name": "maxGasPrice",
            "type": "uint256"
          },
          {
            "internalType": "address",
            "name": "signer",
            "type": "address"
          }
        ],
        "internalType": "struct MultiPhaseSecureOperation.MetaTxParams",
        "name": "metaTxParams",
        "type": "tuple"
      }
    ],
    "name": "generateUnsignedMetaTransactionForExisting",
    "outputs": [
      {
        "components": [
          {
            "components": [
              {
                "internalType": "uint256",
                "name": "txId",
                "type": "uint256"
              },
              {
                "internalType": "uint256",
                "name": "releaseTime",
                "type": "uint256"
              },
              {
                "internalType": "enum MultiPhaseSecureOperation.TxStatus",
                "name": "status",
                "type": "uint8"
              },
              {
                "components": [
                  {
                    "internalType": "address",
                    "name": "requester",
                    "type": "address"
                  },
                  {
                    "internalType": "address",
                    "name": "target",
                    "type": "address"
                  },
                  {
                    "internalType": "uint256",
                    "name": "value",
                    "type": "uint256"
                  },
                  {
                    "internalType": "uint256",
                    "name": "gasLimit",
                    "type": "uint256"
                  },
                  {
                    "internalType": "bytes32",
                    "name": "operationType",
                    "type": "bytes32"
                  },
                  {
                    "internalType": "enum MultiPhaseSecureOperation.ExecutionType",
                    "name": "executionType",
                    "type": "uint8"
                  },
                  {
                    "internalType": "bytes",
                    "name": "executionOptions",
                    "type": "bytes"
                  }
                ],
                "internalType": "struct MultiPhaseSecureOperation.TxParams",
                "name": "params",
                "type": "tuple"
              },
              {
                "internalType": "bytes",
                "name": "result",
                "type": "bytes"
              },
              {
                "components": [
                  {
                    "internalType": "address",
                    "name": "recipient",
                    "type": "address"
                  },
                  {
                    "internalType": "uint256",
                    "name": "nativeTokenAmount",
                    "type": "uint256"
                  },
                  {
                    "internalType": "address",
                    "name": "erc20TokenAddress",
                    "type": "address"
                  },
                  {
                    "internalType": "uint256",
                    "name": "erc20TokenAmount",
                    "type": "uint256"
                  }
                ],
                "internalType": "struct MultiPhaseSecureOperation.PaymentDetails",
                "name": "payment",
                "type": "tuple"
              }
            ],
            "internalType": "struct MultiPhaseSecureOperation.TxRecord",
            "name": "txRecord",
            "type": "tuple"
          },
          {
            "components": [
              {
                "internalType": "uint256",
                "name": "chainId",
                "type": "uint256"
              },
              {
                "internalType": "uint256",
                "name": "nonce",
                "type": "uint256"
              },
              {
                "internalType": "address",
                "name": "handlerContract",
                "type": "address"
              },
              {
                "internalType": "bytes4",
                "name": "handlerSelector",
                "type": "bytes4"
              },
              {
                "internalType": "uint256",
                "name": "deadline",
                "type": "uint256"
              },
              {
                "internalType": "uint256",
                "name": "maxGasPrice",
                "type": "uint256"
              },
              {
                "internalType": "address",
                "name": "signer",
                "type": "address"
              }
            ],
            "internalType": "struct MultiPhaseSecureOperation.MetaTxParams",
            "name": "params",
            "type": "tuple"
          },
          {
            "internalType": "bytes",
            "name": "signature",
            "type": "bytes"
          },
          {
            "internalType": "bytes",
            "name": "data",
            "type": "bytes"
          }
        ],
        "internalType": "struct MultiPhaseSecureOperation.MetaTransaction",
        "name": "",
        "type": "tuple"
      }
    ],
    "stateMutability": "view",
<<<<<<< HEAD
    "type": "function",
    "constant": true
=======
    "type": "function"
>>>>>>> 514a9518
  },
  {
    "inputs": [
      {
        "internalType": "address",
        "name": "requester",
        "type": "address"
      },
      {
        "internalType": "address",
        "name": "target",
        "type": "address"
      },
      {
        "internalType": "uint256",
        "name": "value",
        "type": "uint256"
      },
      {
        "internalType": "uint256",
        "name": "gasLimit",
        "type": "uint256"
      },
      {
        "internalType": "bytes32",
        "name": "operationType",
        "type": "bytes32"
      },
      {
        "internalType": "enum MultiPhaseSecureOperation.ExecutionType",
        "name": "executionType",
        "type": "uint8"
      },
      {
        "internalType": "bytes",
        "name": "executionOptions",
        "type": "bytes"
      },
      {
        "components": [
          {
            "internalType": "uint256",
            "name": "chainId",
            "type": "uint256"
          },
          {
            "internalType": "uint256",
            "name": "nonce",
            "type": "uint256"
          },
          {
            "internalType": "address",
            "name": "handlerContract",
            "type": "address"
          },
          {
            "internalType": "bytes4",
            "name": "handlerSelector",
            "type": "bytes4"
          },
          {
            "internalType": "uint256",
            "name": "deadline",
            "type": "uint256"
          },
          {
            "internalType": "uint256",
            "name": "maxGasPrice",
            "type": "uint256"
          },
          {
            "internalType": "address",
            "name": "signer",
            "type": "address"
          }
        ],
        "internalType": "struct MultiPhaseSecureOperation.MetaTxParams",
        "name": "metaTxParams",
        "type": "tuple"
      }
    ],
    "name": "generateUnsignedMetaTransactionForNew",
    "outputs": [
      {
        "components": [
          {
            "components": [
              {
                "internalType": "uint256",
                "name": "txId",
                "type": "uint256"
              },
              {
                "internalType": "uint256",
                "name": "releaseTime",
                "type": "uint256"
              },
              {
                "internalType": "enum MultiPhaseSecureOperation.TxStatus",
                "name": "status",
                "type": "uint8"
              },
              {
                "components": [
                  {
                    "internalType": "address",
                    "name": "requester",
                    "type": "address"
                  },
                  {
                    "internalType": "address",
                    "name": "target",
                    "type": "address"
                  },
                  {
                    "internalType": "uint256",
                    "name": "value",
                    "type": "uint256"
                  },
                  {
                    "internalType": "uint256",
                    "name": "gasLimit",
                    "type": "uint256"
                  },
                  {
                    "internalType": "bytes32",
                    "name": "operationType",
                    "type": "bytes32"
                  },
                  {
                    "internalType": "enum MultiPhaseSecureOperation.ExecutionType",
                    "name": "executionType",
                    "type": "uint8"
                  },
                  {
                    "internalType": "bytes",
                    "name": "executionOptions",
                    "type": "bytes"
                  }
                ],
                "internalType": "struct MultiPhaseSecureOperation.TxParams",
                "name": "params",
                "type": "tuple"
              },
              {
                "internalType": "bytes",
                "name": "result",
                "type": "bytes"
              },
              {
                "components": [
                  {
                    "internalType": "address",
                    "name": "recipient",
                    "type": "address"
                  },
                  {
                    "internalType": "uint256",
                    "name": "nativeTokenAmount",
                    "type": "uint256"
                  },
                  {
                    "internalType": "address",
                    "name": "erc20TokenAddress",
                    "type": "address"
                  },
                  {
                    "internalType": "uint256",
                    "name": "erc20TokenAmount",
                    "type": "uint256"
                  }
                ],
                "internalType": "struct MultiPhaseSecureOperation.PaymentDetails",
                "name": "payment",
                "type": "tuple"
              }
            ],
            "internalType": "struct MultiPhaseSecureOperation.TxRecord",
            "name": "txRecord",
            "type": "tuple"
          },
          {
            "components": [
              {
                "internalType": "uint256",
                "name": "chainId",
                "type": "uint256"
              },
              {
                "internalType": "uint256",
                "name": "nonce",
                "type": "uint256"
              },
              {
                "internalType": "address",
                "name": "handlerContract",
                "type": "address"
              },
              {
                "internalType": "bytes4",
                "name": "handlerSelector",
                "type": "bytes4"
              },
              {
                "internalType": "uint256",
                "name": "deadline",
                "type": "uint256"
              },
              {
                "internalType": "uint256",
                "name": "maxGasPrice",
                "type": "uint256"
              },
              {
                "internalType": "address",
                "name": "signer",
                "type": "address"
              }
            ],
            "internalType": "struct MultiPhaseSecureOperation.MetaTxParams",
            "name": "params",
            "type": "tuple"
          },
          {
            "internalType": "bytes",
            "name": "signature",
            "type": "bytes"
          },
          {
            "internalType": "bytes",
            "name": "data",
            "type": "bytes"
          }
        ],
        "internalType": "struct MultiPhaseSecureOperation.MetaTransaction",
        "name": "",
        "type": "tuple"
      }
    ],
    "stateMutability": "view",
<<<<<<< HEAD
    "type": "function",
    "constant": true
=======
    "type": "function"
>>>>>>> 514a9518
  },
  {
    "inputs": [],
    "name": "getBroadcaster",
    "outputs": [
      {
        "internalType": "address",
        "name": "",
        "type": "address"
      }
    ],
    "stateMutability": "view",
<<<<<<< HEAD
    "type": "function",
    "constant": true
=======
    "type": "function"
>>>>>>> 514a9518
  },
  {
    "inputs": [
      {
        "internalType": "uint256",
        "name": "txId",
        "type": "uint256"
      }
    ],
    "name": "getOperation",
    "outputs": [
      {
        "components": [
          {
            "internalType": "uint256",
            "name": "txId",
            "type": "uint256"
          },
          {
            "internalType": "uint256",
            "name": "releaseTime",
            "type": "uint256"
          },
          {
            "internalType": "enum MultiPhaseSecureOperation.TxStatus",
            "name": "status",
            "type": "uint8"
          },
          {
            "components": [
              {
                "internalType": "address",
                "name": "requester",
                "type": "address"
              },
              {
                "internalType": "address",
                "name": "target",
                "type": "address"
              },
              {
                "internalType": "uint256",
                "name": "value",
                "type": "uint256"
              },
              {
                "internalType": "uint256",
                "name": "gasLimit",
                "type": "uint256"
              },
              {
                "internalType": "bytes32",
                "name": "operationType",
                "type": "bytes32"
              },
              {
                "internalType": "enum MultiPhaseSecureOperation.ExecutionType",
                "name": "executionType",
                "type": "uint8"
              },
              {
                "internalType": "bytes",
                "name": "executionOptions",
                "type": "bytes"
              }
            ],
            "internalType": "struct MultiPhaseSecureOperation.TxParams",
            "name": "params",
            "type": "tuple"
          },
          {
            "internalType": "bytes",
            "name": "result",
            "type": "bytes"
          },
          {
            "components": [
              {
                "internalType": "address",
                "name": "recipient",
                "type": "address"
              },
              {
                "internalType": "uint256",
                "name": "nativeTokenAmount",
                "type": "uint256"
              },
              {
                "internalType": "address",
                "name": "erc20TokenAddress",
                "type": "address"
              },
              {
                "internalType": "uint256",
                "name": "erc20TokenAmount",
                "type": "uint256"
              }
            ],
            "internalType": "struct MultiPhaseSecureOperation.PaymentDetails",
            "name": "payment",
            "type": "tuple"
          }
        ],
        "internalType": "struct MultiPhaseSecureOperation.TxRecord",
        "name": "",
        "type": "tuple"
      }
    ],
    "stateMutability": "view",
<<<<<<< HEAD
    "type": "function",
    "constant": true
=======
    "type": "function"
>>>>>>> 514a9518
  },
  {
    "inputs": [],
    "name": "getOperationHistory",
    "outputs": [
      {
        "components": [
          {
            "internalType": "uint256",
            "name": "txId",
            "type": "uint256"
          },
          {
            "internalType": "uint256",
            "name": "releaseTime",
            "type": "uint256"
          },
          {
            "internalType": "enum MultiPhaseSecureOperation.TxStatus",
            "name": "status",
            "type": "uint8"
          },
          {
            "components": [
              {
                "internalType": "address",
                "name": "requester",
                "type": "address"
              },
              {
                "internalType": "address",
                "name": "target",
                "type": "address"
              },
              {
                "internalType": "uint256",
                "name": "value",
                "type": "uint256"
              },
              {
                "internalType": "uint256",
                "name": "gasLimit",
                "type": "uint256"
              },
              {
                "internalType": "bytes32",
                "name": "operationType",
                "type": "bytes32"
              },
              {
                "internalType": "enum MultiPhaseSecureOperation.ExecutionType",
                "name": "executionType",
                "type": "uint8"
              },
              {
                "internalType": "bytes",
                "name": "executionOptions",
                "type": "bytes"
              }
            ],
            "internalType": "struct MultiPhaseSecureOperation.TxParams",
            "name": "params",
            "type": "tuple"
          },
          {
            "internalType": "bytes",
            "name": "result",
            "type": "bytes"
          },
          {
            "components": [
              {
                "internalType": "address",
                "name": "recipient",
                "type": "address"
              },
              {
                "internalType": "uint256",
                "name": "nativeTokenAmount",
                "type": "uint256"
              },
              {
                "internalType": "address",
                "name": "erc20TokenAddress",
                "type": "address"
              },
              {
                "internalType": "uint256",
                "name": "erc20TokenAmount",
                "type": "uint256"
              }
            ],
            "internalType": "struct MultiPhaseSecureOperation.PaymentDetails",
            "name": "payment",
            "type": "tuple"
          }
        ],
        "internalType": "struct MultiPhaseSecureOperation.TxRecord[]",
        "name": "",
        "type": "tuple[]"
      }
    ],
    "stateMutability": "view",
<<<<<<< HEAD
    "type": "function",
    "constant": true
=======
    "type": "function"
>>>>>>> 514a9518
  },
  {
    "inputs": [],
    "name": "getRecoveryAddress",
    "outputs": [
      {
        "internalType": "address",
        "name": "",
        "type": "address"
      }
    ],
    "stateMutability": "view",
<<<<<<< HEAD
    "type": "function",
    "constant": true
=======
    "type": "function"
>>>>>>> 514a9518
  },
  {
    "inputs": [],
    "name": "getSupportedOperationTypes",
    "outputs": [
      {
        "components": [
          {
            "internalType": "bytes32",
            "name": "operationType",
            "type": "bytes32"
          },
          {
            "internalType": "string",
            "name": "name",
            "type": "string"
          }
        ],
        "internalType": "struct MultiPhaseSecureOperation.ReadableOperationType[]",
        "name": "",
        "type": "tuple[]"
      }
    ],
    "stateMutability": "view",
<<<<<<< HEAD
    "type": "function",
    "constant": true
  },
  {
    "inputs": [],
    "name": "getTimeLockPeriodInDays",
=======
    "type": "function"
  },
  {
    "inputs": [],
    "name": "getTimeLockPeriodInMinutes",
>>>>>>> 514a9518
    "outputs": [
      {
        "internalType": "uint256",
        "name": "",
        "type": "uint256"
      }
    ],
    "stateMutability": "view",
<<<<<<< HEAD
    "type": "function",
    "constant": true
=======
    "type": "function"
>>>>>>> 514a9518
  },
  {
    "inputs": [
      {
        "internalType": "bytes32",
        "name": "operationType",
        "type": "bytes32"
      }
    ],
    "name": "isOperationTypeSupported",
    "outputs": [
      {
        "internalType": "bool",
        "name": "",
        "type": "bool"
      }
    ],
    "stateMutability": "view",
<<<<<<< HEAD
    "type": "function",
    "constant": true
=======
    "type": "function"
>>>>>>> 514a9518
  },
  {
    "inputs": [],
    "name": "owner",
    "outputs": [
      {
        "internalType": "address",
        "name": "",
        "type": "address"
      }
    ],
    "stateMutability": "view",
<<<<<<< HEAD
    "type": "function",
    "constant": true
=======
    "type": "function"
>>>>>>> 514a9518
  },
  {
    "inputs": [],
    "name": "renounceOwnership",
    "outputs": [],
    "stateMutability": "nonpayable",
    "type": "function"
  },
  {
    "inputs": [
      {
        "internalType": "address",
        "name": "newOwner",
        "type": "address"
      }
    ],
    "name": "transferOwnership",
    "outputs": [],
    "stateMutability": "nonpayable",
    "type": "function"
  },
  {
    "inputs": [
      {
        "components": [
          {
            "components": [
              {
                "internalType": "uint256",
                "name": "txId",
                "type": "uint256"
              },
              {
                "internalType": "uint256",
                "name": "releaseTime",
                "type": "uint256"
              },
              {
                "internalType": "enum MultiPhaseSecureOperation.TxStatus",
                "name": "status",
                "type": "uint8"
              },
              {
                "components": [
                  {
                    "internalType": "address",
                    "name": "requester",
                    "type": "address"
                  },
                  {
                    "internalType": "address",
                    "name": "target",
                    "type": "address"
                  },
                  {
                    "internalType": "uint256",
                    "name": "value",
                    "type": "uint256"
                  },
                  {
                    "internalType": "uint256",
                    "name": "gasLimit",
                    "type": "uint256"
                  },
                  {
                    "internalType": "bytes32",
                    "name": "operationType",
                    "type": "bytes32"
                  },
                  {
                    "internalType": "enum MultiPhaseSecureOperation.ExecutionType",
                    "name": "executionType",
                    "type": "uint8"
                  },
                  {
                    "internalType": "bytes",
                    "name": "executionOptions",
                    "type": "bytes"
                  }
                ],
                "internalType": "struct MultiPhaseSecureOperation.TxParams",
                "name": "params",
                "type": "tuple"
              },
              {
                "internalType": "bytes",
                "name": "result",
                "type": "bytes"
              },
              {
                "components": [
                  {
                    "internalType": "address",
                    "name": "recipient",
                    "type": "address"
                  },
                  {
                    "internalType": "uint256",
                    "name": "nativeTokenAmount",
                    "type": "uint256"
                  },
                  {
                    "internalType": "address",
                    "name": "erc20TokenAddress",
                    "type": "address"
                  },
                  {
                    "internalType": "uint256",
                    "name": "erc20TokenAmount",
                    "type": "uint256"
                  }
                ],
                "internalType": "struct MultiPhaseSecureOperation.PaymentDetails",
                "name": "payment",
                "type": "tuple"
              }
            ],
            "internalType": "struct MultiPhaseSecureOperation.TxRecord",
            "name": "txRecord",
            "type": "tuple"
          },
          {
            "components": [
              {
                "internalType": "uint256",
                "name": "chainId",
                "type": "uint256"
              },
              {
                "internalType": "uint256",
                "name": "nonce",
                "type": "uint256"
              },
              {
                "internalType": "address",
                "name": "handlerContract",
                "type": "address"
              },
              {
                "internalType": "bytes4",
                "name": "handlerSelector",
                "type": "bytes4"
              },
              {
                "internalType": "uint256",
                "name": "deadline",
                "type": "uint256"
              },
              {
                "internalType": "uint256",
                "name": "maxGasPrice",
                "type": "uint256"
              },
              {
                "internalType": "address",
                "name": "signer",
                "type": "address"
              }
            ],
            "internalType": "struct MultiPhaseSecureOperation.MetaTxParams",
            "name": "params",
            "type": "tuple"
          },
          {
            "internalType": "bytes",
            "name": "signature",
            "type": "bytes"
          },
          {
            "internalType": "bytes",
            "name": "data",
            "type": "bytes"
          }
        ],
        "internalType": "struct MultiPhaseSecureOperation.MetaTransaction",
        "name": "metaTx",
        "type": "tuple"
      }
    ],
    "name": "transferOwnershipApprovalWithMetaTx",
    "outputs": [
      {
        "components": [
          {
            "internalType": "uint256",
            "name": "txId",
            "type": "uint256"
          },
          {
            "internalType": "uint256",
            "name": "releaseTime",
            "type": "uint256"
          },
          {
            "internalType": "enum MultiPhaseSecureOperation.TxStatus",
            "name": "status",
            "type": "uint8"
          },
          {
            "components": [
              {
                "internalType": "address",
                "name": "requester",
                "type": "address"
              },
              {
                "internalType": "address",
                "name": "target",
                "type": "address"
              },
              {
                "internalType": "uint256",
                "name": "value",
                "type": "uint256"
              },
              {
                "internalType": "uint256",
                "name": "gasLimit",
                "type": "uint256"
              },
              {
                "internalType": "bytes32",
                "name": "operationType",
                "type": "bytes32"
              },
              {
                "internalType": "enum MultiPhaseSecureOperation.ExecutionType",
                "name": "executionType",
                "type": "uint8"
              },
              {
                "internalType": "bytes",
                "name": "executionOptions",
                "type": "bytes"
              }
            ],
            "internalType": "struct MultiPhaseSecureOperation.TxParams",
            "name": "params",
            "type": "tuple"
          },
          {
            "internalType": "bytes",
            "name": "result",
            "type": "bytes"
          },
          {
            "components": [
              {
                "internalType": "address",
                "name": "recipient",
                "type": "address"
              },
              {
                "internalType": "uint256",
                "name": "nativeTokenAmount",
                "type": "uint256"
              },
              {
                "internalType": "address",
                "name": "erc20TokenAddress",
                "type": "address"
              },
              {
                "internalType": "uint256",
                "name": "erc20TokenAmount",
                "type": "uint256"
              }
            ],
            "internalType": "struct MultiPhaseSecureOperation.PaymentDetails",
            "name": "payment",
            "type": "tuple"
          }
        ],
        "internalType": "struct MultiPhaseSecureOperation.TxRecord",
        "name": "",
        "type": "tuple"
      }
    ],
    "stateMutability": "nonpayable",
    "type": "function"
  },
  {
    "inputs": [
      {
        "internalType": "uint256",
        "name": "txId",
        "type": "uint256"
      }
    ],
    "name": "transferOwnershipCancellation",
    "outputs": [
      {
        "components": [
          {
            "internalType": "uint256",
            "name": "txId",
            "type": "uint256"
          },
          {
            "internalType": "uint256",
            "name": "releaseTime",
            "type": "uint256"
          },
          {
            "internalType": "enum MultiPhaseSecureOperation.TxStatus",
            "name": "status",
            "type": "uint8"
          },
          {
            "components": [
              {
                "internalType": "address",
                "name": "requester",
                "type": "address"
              },
              {
                "internalType": "address",
                "name": "target",
                "type": "address"
              },
              {
                "internalType": "uint256",
                "name": "value",
                "type": "uint256"
              },
              {
                "internalType": "uint256",
                "name": "gasLimit",
                "type": "uint256"
              },
              {
                "internalType": "bytes32",
                "name": "operationType",
                "type": "bytes32"
              },
              {
                "internalType": "enum MultiPhaseSecureOperation.ExecutionType",
                "name": "executionType",
                "type": "uint8"
              },
              {
                "internalType": "bytes",
                "name": "executionOptions",
                "type": "bytes"
              }
            ],
            "internalType": "struct MultiPhaseSecureOperation.TxParams",
            "name": "params",
            "type": "tuple"
          },
          {
            "internalType": "bytes",
            "name": "result",
            "type": "bytes"
          },
          {
            "components": [
              {
                "internalType": "address",
                "name": "recipient",
                "type": "address"
              },
              {
                "internalType": "uint256",
                "name": "nativeTokenAmount",
                "type": "uint256"
              },
              {
                "internalType": "address",
                "name": "erc20TokenAddress",
                "type": "address"
              },
              {
                "internalType": "uint256",
                "name": "erc20TokenAmount",
                "type": "uint256"
              }
            ],
            "internalType": "struct MultiPhaseSecureOperation.PaymentDetails",
            "name": "payment",
            "type": "tuple"
          }
        ],
        "internalType": "struct MultiPhaseSecureOperation.TxRecord",
        "name": "",
        "type": "tuple"
      }
    ],
    "stateMutability": "nonpayable",
    "type": "function"
  },
  {
    "inputs": [
      {
        "components": [
          {
            "components": [
              {
                "internalType": "uint256",
                "name": "txId",
                "type": "uint256"
              },
              {
                "internalType": "uint256",
                "name": "releaseTime",
                "type": "uint256"
              },
              {
                "internalType": "enum MultiPhaseSecureOperation.TxStatus",
                "name": "status",
                "type": "uint8"
              },
              {
                "components": [
                  {
                    "internalType": "address",
                    "name": "requester",
                    "type": "address"
                  },
                  {
                    "internalType": "address",
                    "name": "target",
                    "type": "address"
                  },
                  {
                    "internalType": "uint256",
                    "name": "value",
                    "type": "uint256"
                  },
                  {
                    "internalType": "uint256",
                    "name": "gasLimit",
                    "type": "uint256"
                  },
                  {
                    "internalType": "bytes32",
                    "name": "operationType",
                    "type": "bytes32"
                  },
                  {
                    "internalType": "enum MultiPhaseSecureOperation.ExecutionType",
                    "name": "executionType",
                    "type": "uint8"
                  },
                  {
                    "internalType": "bytes",
                    "name": "executionOptions",
                    "type": "bytes"
                  }
                ],
                "internalType": "struct MultiPhaseSecureOperation.TxParams",
                "name": "params",
                "type": "tuple"
              },
              {
                "internalType": "bytes",
                "name": "result",
                "type": "bytes"
              },
              {
                "components": [
                  {
                    "internalType": "address",
                    "name": "recipient",
                    "type": "address"
                  },
                  {
                    "internalType": "uint256",
                    "name": "nativeTokenAmount",
                    "type": "uint256"
                  },
                  {
                    "internalType": "address",
                    "name": "erc20TokenAddress",
                    "type": "address"
                  },
                  {
                    "internalType": "uint256",
                    "name": "erc20TokenAmount",
                    "type": "uint256"
                  }
                ],
                "internalType": "struct MultiPhaseSecureOperation.PaymentDetails",
                "name": "payment",
                "type": "tuple"
              }
            ],
            "internalType": "struct MultiPhaseSecureOperation.TxRecord",
            "name": "txRecord",
            "type": "tuple"
          },
          {
            "components": [
              {
                "internalType": "uint256",
                "name": "chainId",
                "type": "uint256"
              },
              {
                "internalType": "uint256",
                "name": "nonce",
                "type": "uint256"
              },
              {
                "internalType": "address",
                "name": "handlerContract",
                "type": "address"
              },
              {
                "internalType": "bytes4",
                "name": "handlerSelector",
                "type": "bytes4"
              },
              {
                "internalType": "uint256",
                "name": "deadline",
                "type": "uint256"
              },
              {
                "internalType": "uint256",
                "name": "maxGasPrice",
                "type": "uint256"
              },
              {
                "internalType": "address",
                "name": "signer",
                "type": "address"
              }
            ],
            "internalType": "struct MultiPhaseSecureOperation.MetaTxParams",
            "name": "params",
            "type": "tuple"
          },
          {
            "internalType": "bytes",
            "name": "signature",
            "type": "bytes"
          },
          {
            "internalType": "bytes",
            "name": "data",
            "type": "bytes"
          }
        ],
        "internalType": "struct MultiPhaseSecureOperation.MetaTransaction",
        "name": "metaTx",
        "type": "tuple"
      }
    ],
    "name": "transferOwnershipCancellationWithMetaTx",
    "outputs": [
      {
        "components": [
          {
            "internalType": "uint256",
            "name": "txId",
            "type": "uint256"
          },
          {
            "internalType": "uint256",
            "name": "releaseTime",
            "type": "uint256"
          },
          {
            "internalType": "enum MultiPhaseSecureOperation.TxStatus",
            "name": "status",
            "type": "uint8"
          },
          {
            "components": [
              {
                "internalType": "address",
                "name": "requester",
                "type": "address"
              },
              {
                "internalType": "address",
                "name": "target",
                "type": "address"
              },
              {
                "internalType": "uint256",
                "name": "value",
                "type": "uint256"
              },
              {
                "internalType": "uint256",
                "name": "gasLimit",
                "type": "uint256"
              },
              {
                "internalType": "bytes32",
                "name": "operationType",
                "type": "bytes32"
              },
              {
                "internalType": "enum MultiPhaseSecureOperation.ExecutionType",
                "name": "executionType",
                "type": "uint8"
              },
              {
                "internalType": "bytes",
                "name": "executionOptions",
                "type": "bytes"
              }
            ],
            "internalType": "struct MultiPhaseSecureOperation.TxParams",
            "name": "params",
            "type": "tuple"
          },
          {
            "internalType": "bytes",
            "name": "result",
            "type": "bytes"
          },
          {
            "components": [
              {
                "internalType": "address",
                "name": "recipient",
                "type": "address"
              },
              {
                "internalType": "uint256",
                "name": "nativeTokenAmount",
                "type": "uint256"
              },
              {
                "internalType": "address",
                "name": "erc20TokenAddress",
                "type": "address"
              },
              {
                "internalType": "uint256",
                "name": "erc20TokenAmount",
                "type": "uint256"
              }
            ],
            "internalType": "struct MultiPhaseSecureOperation.PaymentDetails",
            "name": "payment",
            "type": "tuple"
          }
        ],
        "internalType": "struct MultiPhaseSecureOperation.TxRecord",
        "name": "",
        "type": "tuple"
      }
    ],
    "stateMutability": "nonpayable",
    "type": "function"
  },
  {
    "inputs": [
      {
        "internalType": "uint256",
        "name": "txId",
        "type": "uint256"
      }
    ],
    "name": "transferOwnershipDelayedApproval",
    "outputs": [
      {
        "components": [
          {
            "internalType": "uint256",
            "name": "txId",
            "type": "uint256"
          },
          {
            "internalType": "uint256",
            "name": "releaseTime",
            "type": "uint256"
          },
          {
            "internalType": "enum MultiPhaseSecureOperation.TxStatus",
            "name": "status",
            "type": "uint8"
          },
          {
            "components": [
              {
                "internalType": "address",
                "name": "requester",
                "type": "address"
              },
              {
                "internalType": "address",
                "name": "target",
                "type": "address"
              },
              {
                "internalType": "uint256",
                "name": "value",
                "type": "uint256"
              },
              {
                "internalType": "uint256",
                "name": "gasLimit",
                "type": "uint256"
              },
              {
                "internalType": "bytes32",
                "name": "operationType",
                "type": "bytes32"
              },
              {
                "internalType": "enum MultiPhaseSecureOperation.ExecutionType",
                "name": "executionType",
                "type": "uint8"
              },
              {
                "internalType": "bytes",
                "name": "executionOptions",
                "type": "bytes"
              }
            ],
            "internalType": "struct MultiPhaseSecureOperation.TxParams",
            "name": "params",
            "type": "tuple"
          },
          {
            "internalType": "bytes",
            "name": "result",
            "type": "bytes"
          },
          {
            "components": [
              {
                "internalType": "address",
                "name": "recipient",
                "type": "address"
              },
              {
                "internalType": "uint256",
                "name": "nativeTokenAmount",
                "type": "uint256"
              },
              {
                "internalType": "address",
                "name": "erc20TokenAddress",
                "type": "address"
              },
              {
                "internalType": "uint256",
                "name": "erc20TokenAmount",
                "type": "uint256"
              }
            ],
            "internalType": "struct MultiPhaseSecureOperation.PaymentDetails",
            "name": "payment",
            "type": "tuple"
          }
        ],
        "internalType": "struct MultiPhaseSecureOperation.TxRecord",
        "name": "",
        "type": "tuple"
      }
    ],
    "stateMutability": "nonpayable",
    "type": "function"
  },
  {
    "inputs": [],
    "name": "transferOwnershipRequest",
    "outputs": [
      {
        "components": [
          {
            "internalType": "uint256",
            "name": "txId",
            "type": "uint256"
          },
          {
            "internalType": "uint256",
            "name": "releaseTime",
            "type": "uint256"
          },
          {
            "internalType": "enum MultiPhaseSecureOperation.TxStatus",
            "name": "status",
            "type": "uint8"
          },
          {
            "components": [
              {
                "internalType": "address",
                "name": "requester",
                "type": "address"
              },
              {
                "internalType": "address",
                "name": "target",
                "type": "address"
              },
              {
                "internalType": "uint256",
                "name": "value",
                "type": "uint256"
              },
              {
                "internalType": "uint256",
                "name": "gasLimit",
                "type": "uint256"
              },
              {
                "internalType": "bytes32",
                "name": "operationType",
                "type": "bytes32"
              },
              {
                "internalType": "enum MultiPhaseSecureOperation.ExecutionType",
                "name": "executionType",
                "type": "uint8"
              },
              {
                "internalType": "bytes",
                "name": "executionOptions",
                "type": "bytes"
              }
            ],
            "internalType": "struct MultiPhaseSecureOperation.TxParams",
            "name": "params",
            "type": "tuple"
          },
          {
            "internalType": "bytes",
            "name": "result",
            "type": "bytes"
          },
          {
            "components": [
              {
                "internalType": "address",
                "name": "recipient",
                "type": "address"
              },
              {
                "internalType": "uint256",
                "name": "nativeTokenAmount",
                "type": "uint256"
              },
              {
                "internalType": "address",
                "name": "erc20TokenAddress",
                "type": "address"
              },
              {
                "internalType": "uint256",
                "name": "erc20TokenAmount",
                "type": "uint256"
              }
            ],
            "internalType": "struct MultiPhaseSecureOperation.PaymentDetails",
            "name": "payment",
            "type": "tuple"
          }
        ],
        "internalType": "struct MultiPhaseSecureOperation.TxRecord",
        "name": "",
        "type": "tuple"
      }
    ],
    "stateMutability": "nonpayable",
    "type": "function"
  },
  {
    "inputs": [
      {
        "components": [
          {
            "components": [
              {
                "internalType": "uint256",
                "name": "txId",
                "type": "uint256"
              },
              {
                "internalType": "uint256",
                "name": "releaseTime",
                "type": "uint256"
              },
              {
                "internalType": "enum MultiPhaseSecureOperation.TxStatus",
                "name": "status",
                "type": "uint8"
              },
              {
                "components": [
                  {
                    "internalType": "address",
                    "name": "requester",
                    "type": "address"
                  },
                  {
                    "internalType": "address",
                    "name": "target",
                    "type": "address"
                  },
                  {
                    "internalType": "uint256",
                    "name": "value",
                    "type": "uint256"
                  },
                  {
                    "internalType": "uint256",
                    "name": "gasLimit",
                    "type": "uint256"
                  },
                  {
                    "internalType": "bytes32",
                    "name": "operationType",
                    "type": "bytes32"
                  },
                  {
                    "internalType": "enum MultiPhaseSecureOperation.ExecutionType",
                    "name": "executionType",
                    "type": "uint8"
                  },
                  {
                    "internalType": "bytes",
                    "name": "executionOptions",
                    "type": "bytes"
                  }
                ],
                "internalType": "struct MultiPhaseSecureOperation.TxParams",
                "name": "params",
                "type": "tuple"
              },
              {
                "internalType": "bytes",
                "name": "result",
                "type": "bytes"
              },
              {
                "components": [
                  {
                    "internalType": "address",
                    "name": "recipient",
                    "type": "address"
                  },
                  {
                    "internalType": "uint256",
                    "name": "nativeTokenAmount",
                    "type": "uint256"
                  },
                  {
                    "internalType": "address",
                    "name": "erc20TokenAddress",
                    "type": "address"
                  },
                  {
                    "internalType": "uint256",
                    "name": "erc20TokenAmount",
                    "type": "uint256"
                  }
                ],
                "internalType": "struct MultiPhaseSecureOperation.PaymentDetails",
                "name": "payment",
                "type": "tuple"
              }
            ],
            "internalType": "struct MultiPhaseSecureOperation.TxRecord",
            "name": "txRecord",
            "type": "tuple"
          },
          {
            "components": [
              {
                "internalType": "uint256",
                "name": "chainId",
                "type": "uint256"
              },
              {
                "internalType": "uint256",
                "name": "nonce",
                "type": "uint256"
              },
              {
                "internalType": "address",
                "name": "handlerContract",
                "type": "address"
              },
              {
                "internalType": "bytes4",
                "name": "handlerSelector",
                "type": "bytes4"
              },
              {
                "internalType": "uint256",
                "name": "deadline",
                "type": "uint256"
              },
              {
                "internalType": "uint256",
                "name": "maxGasPrice",
                "type": "uint256"
              },
              {
                "internalType": "address",
                "name": "signer",
                "type": "address"
              }
            ],
            "internalType": "struct MultiPhaseSecureOperation.MetaTxParams",
            "name": "params",
            "type": "tuple"
          },
          {
            "internalType": "bytes",
            "name": "signature",
            "type": "bytes"
          },
          {
            "internalType": "bytes",
            "name": "data",
            "type": "bytes"
          }
        ],
        "internalType": "struct MultiPhaseSecureOperation.MetaTransaction",
        "name": "metaTx",
        "type": "tuple"
      }
    ],
    "name": "updateBroadcasterApprovalWithMetaTx",
    "outputs": [
      {
        "components": [
          {
            "internalType": "uint256",
            "name": "txId",
            "type": "uint256"
          },
          {
            "internalType": "uint256",
            "name": "releaseTime",
            "type": "uint256"
          },
          {
            "internalType": "enum MultiPhaseSecureOperation.TxStatus",
            "name": "status",
            "type": "uint8"
          },
          {
            "components": [
              {
                "internalType": "address",
                "name": "requester",
                "type": "address"
              },
              {
                "internalType": "address",
                "name": "target",
                "type": "address"
              },
              {
                "internalType": "uint256",
                "name": "value",
                "type": "uint256"
              },
              {
                "internalType": "uint256",
                "name": "gasLimit",
                "type": "uint256"
              },
              {
                "internalType": "bytes32",
                "name": "operationType",
                "type": "bytes32"
              },
              {
                "internalType": "enum MultiPhaseSecureOperation.ExecutionType",
                "name": "executionType",
                "type": "uint8"
              },
              {
                "internalType": "bytes",
                "name": "executionOptions",
                "type": "bytes"
              }
            ],
            "internalType": "struct MultiPhaseSecureOperation.TxParams",
            "name": "params",
            "type": "tuple"
          },
          {
            "internalType": "bytes",
            "name": "result",
            "type": "bytes"
          },
          {
            "components": [
              {
                "internalType": "address",
                "name": "recipient",
                "type": "address"
              },
              {
                "internalType": "uint256",
                "name": "nativeTokenAmount",
                "type": "uint256"
              },
              {
                "internalType": "address",
                "name": "erc20TokenAddress",
                "type": "address"
              },
              {
                "internalType": "uint256",
                "name": "erc20TokenAmount",
                "type": "uint256"
              }
            ],
            "internalType": "struct MultiPhaseSecureOperation.PaymentDetails",
            "name": "payment",
            "type": "tuple"
          }
        ],
        "internalType": "struct MultiPhaseSecureOperation.TxRecord",
        "name": "",
        "type": "tuple"
      }
    ],
    "stateMutability": "nonpayable",
    "type": "function"
  },
  {
    "inputs": [
      {
        "internalType": "uint256",
        "name": "txId",
        "type": "uint256"
      }
    ],
    "name": "updateBroadcasterCancellation",
    "outputs": [
      {
        "components": [
          {
            "internalType": "uint256",
            "name": "txId",
            "type": "uint256"
          },
          {
            "internalType": "uint256",
            "name": "releaseTime",
            "type": "uint256"
          },
          {
            "internalType": "enum MultiPhaseSecureOperation.TxStatus",
            "name": "status",
            "type": "uint8"
          },
          {
            "components": [
              {
                "internalType": "address",
                "name": "requester",
                "type": "address"
              },
              {
                "internalType": "address",
                "name": "target",
                "type": "address"
              },
              {
                "internalType": "uint256",
                "name": "value",
                "type": "uint256"
              },
              {
                "internalType": "uint256",
                "name": "gasLimit",
                "type": "uint256"
              },
              {
                "internalType": "bytes32",
                "name": "operationType",
                "type": "bytes32"
              },
              {
                "internalType": "enum MultiPhaseSecureOperation.ExecutionType",
                "name": "executionType",
                "type": "uint8"
              },
              {
                "internalType": "bytes",
                "name": "executionOptions",
                "type": "bytes"
              }
            ],
            "internalType": "struct MultiPhaseSecureOperation.TxParams",
            "name": "params",
            "type": "tuple"
          },
          {
            "internalType": "bytes",
            "name": "result",
            "type": "bytes"
          },
          {
            "components": [
              {
                "internalType": "address",
                "name": "recipient",
                "type": "address"
              },
              {
                "internalType": "uint256",
                "name": "nativeTokenAmount",
                "type": "uint256"
              },
              {
                "internalType": "address",
                "name": "erc20TokenAddress",
                "type": "address"
              },
              {
                "internalType": "uint256",
                "name": "erc20TokenAmount",
                "type": "uint256"
              }
            ],
            "internalType": "struct MultiPhaseSecureOperation.PaymentDetails",
            "name": "payment",
            "type": "tuple"
          }
        ],
        "internalType": "struct MultiPhaseSecureOperation.TxRecord",
        "name": "",
        "type": "tuple"
      }
    ],
    "stateMutability": "nonpayable",
    "type": "function"
  },
  {
    "inputs": [
      {
        "internalType": "uint256",
        "name": "txId",
        "type": "uint256"
      }
    ],
    "name": "updateBroadcasterDelayedApproval",
    "outputs": [
      {
        "components": [
          {
            "internalType": "uint256",
            "name": "txId",
            "type": "uint256"
          },
          {
            "internalType": "uint256",
            "name": "releaseTime",
            "type": "uint256"
          },
          {
            "internalType": "enum MultiPhaseSecureOperation.TxStatus",
            "name": "status",
            "type": "uint8"
          },
          {
            "components": [
              {
                "internalType": "address",
                "name": "requester",
                "type": "address"
              },
              {
                "internalType": "address",
                "name": "target",
                "type": "address"
              },
              {
                "internalType": "uint256",
                "name": "value",
                "type": "uint256"
              },
              {
                "internalType": "uint256",
                "name": "gasLimit",
                "type": "uint256"
              },
              {
                "internalType": "bytes32",
                "name": "operationType",
                "type": "bytes32"
              },
              {
                "internalType": "enum MultiPhaseSecureOperation.ExecutionType",
                "name": "executionType",
                "type": "uint8"
              },
              {
                "internalType": "bytes",
                "name": "executionOptions",
                "type": "bytes"
              }
            ],
            "internalType": "struct MultiPhaseSecureOperation.TxParams",
            "name": "params",
            "type": "tuple"
          },
          {
            "internalType": "bytes",
            "name": "result",
            "type": "bytes"
          },
          {
            "components": [
              {
                "internalType": "address",
                "name": "recipient",
                "type": "address"
              },
              {
                "internalType": "uint256",
                "name": "nativeTokenAmount",
                "type": "uint256"
              },
              {
                "internalType": "address",
                "name": "erc20TokenAddress",
                "type": "address"
              },
              {
                "internalType": "uint256",
                "name": "erc20TokenAmount",
                "type": "uint256"
              }
            ],
            "internalType": "struct MultiPhaseSecureOperation.PaymentDetails",
            "name": "payment",
            "type": "tuple"
          }
        ],
        "internalType": "struct MultiPhaseSecureOperation.TxRecord",
        "name": "",
        "type": "tuple"
      }
    ],
    "stateMutability": "nonpayable",
    "type": "function"
  },
  {
    "inputs": [
      {
        "internalType": "address",
        "name": "newBroadcaster",
        "type": "address"
      }
    ],
    "name": "updateBroadcasterRequest",
    "outputs": [
      {
        "components": [
          {
            "internalType": "uint256",
            "name": "txId",
            "type": "uint256"
          },
          {
            "internalType": "uint256",
            "name": "releaseTime",
            "type": "uint256"
          },
          {
            "internalType": "enum MultiPhaseSecureOperation.TxStatus",
            "name": "status",
            "type": "uint8"
          },
          {
            "components": [
              {
                "internalType": "address",
                "name": "requester",
                "type": "address"
              },
              {
                "internalType": "address",
                "name": "target",
                "type": "address"
              },
              {
                "internalType": "uint256",
                "name": "value",
                "type": "uint256"
              },
              {
                "internalType": "uint256",
                "name": "gasLimit",
                "type": "uint256"
              },
              {
                "internalType": "bytes32",
                "name": "operationType",
                "type": "bytes32"
              },
              {
                "internalType": "enum MultiPhaseSecureOperation.ExecutionType",
                "name": "executionType",
                "type": "uint8"
              },
              {
                "internalType": "bytes",
                "name": "executionOptions",
                "type": "bytes"
              }
            ],
            "internalType": "struct MultiPhaseSecureOperation.TxParams",
            "name": "params",
            "type": "tuple"
          },
          {
            "internalType": "bytes",
            "name": "result",
            "type": "bytes"
          },
          {
            "components": [
              {
                "internalType": "address",
                "name": "recipient",
                "type": "address"
              },
              {
                "internalType": "uint256",
                "name": "nativeTokenAmount",
                "type": "uint256"
              },
              {
                "internalType": "address",
                "name": "erc20TokenAddress",
                "type": "address"
              },
              {
                "internalType": "uint256",
                "name": "erc20TokenAmount",
                "type": "uint256"
              }
            ],
            "internalType": "struct MultiPhaseSecureOperation.PaymentDetails",
            "name": "payment",
            "type": "tuple"
          }
        ],
        "internalType": "struct MultiPhaseSecureOperation.TxRecord",
        "name": "",
        "type": "tuple"
      }
    ],
    "stateMutability": "nonpayable",
    "type": "function"
  },
  {
    "inputs": [
      {
        "internalType": "address",
        "name": "newRecoveryAddress",
        "type": "address"
      }
    ],
    "name": "updateRecoveryExecutionOptions",
    "outputs": [
      {
        "internalType": "bytes",
        "name": "",
        "type": "bytes"
      }
    ],
    "stateMutability": "view",
<<<<<<< HEAD
    "type": "function",
    "constant": true
=======
    "type": "function"
>>>>>>> 514a9518
  },
  {
    "inputs": [
      {
        "components": [
          {
            "components": [
              {
                "internalType": "uint256",
                "name": "txId",
                "type": "uint256"
              },
              {
                "internalType": "uint256",
                "name": "releaseTime",
                "type": "uint256"
              },
              {
                "internalType": "enum MultiPhaseSecureOperation.TxStatus",
                "name": "status",
                "type": "uint8"
              },
              {
                "components": [
                  {
                    "internalType": "address",
                    "name": "requester",
                    "type": "address"
                  },
                  {
                    "internalType": "address",
                    "name": "target",
                    "type": "address"
                  },
                  {
                    "internalType": "uint256",
                    "name": "value",
                    "type": "uint256"
                  },
                  {
                    "internalType": "uint256",
                    "name": "gasLimit",
                    "type": "uint256"
                  },
                  {
                    "internalType": "bytes32",
                    "name": "operationType",
                    "type": "bytes32"
                  },
                  {
                    "internalType": "enum MultiPhaseSecureOperation.ExecutionType",
                    "name": "executionType",
                    "type": "uint8"
                  },
                  {
                    "internalType": "bytes",
                    "name": "executionOptions",
                    "type": "bytes"
                  }
                ],
                "internalType": "struct MultiPhaseSecureOperation.TxParams",
                "name": "params",
                "type": "tuple"
              },
              {
                "internalType": "bytes",
                "name": "result",
                "type": "bytes"
              },
              {
                "components": [
                  {
                    "internalType": "address",
                    "name": "recipient",
                    "type": "address"
                  },
                  {
                    "internalType": "uint256",
                    "name": "nativeTokenAmount",
                    "type": "uint256"
                  },
                  {
                    "internalType": "address",
                    "name": "erc20TokenAddress",
                    "type": "address"
                  },
                  {
                    "internalType": "uint256",
                    "name": "erc20TokenAmount",
                    "type": "uint256"
                  }
                ],
                "internalType": "struct MultiPhaseSecureOperation.PaymentDetails",
                "name": "payment",
                "type": "tuple"
              }
            ],
            "internalType": "struct MultiPhaseSecureOperation.TxRecord",
            "name": "txRecord",
            "type": "tuple"
          },
          {
            "components": [
              {
                "internalType": "uint256",
                "name": "chainId",
                "type": "uint256"
              },
              {
                "internalType": "uint256",
                "name": "nonce",
                "type": "uint256"
              },
              {
                "internalType": "address",
                "name": "handlerContract",
                "type": "address"
              },
              {
                "internalType": "bytes4",
                "name": "handlerSelector",
                "type": "bytes4"
              },
              {
                "internalType": "uint256",
                "name": "deadline",
                "type": "uint256"
              },
              {
                "internalType": "uint256",
                "name": "maxGasPrice",
                "type": "uint256"
              },
              {
                "internalType": "address",
                "name": "signer",
                "type": "address"
              }
            ],
            "internalType": "struct MultiPhaseSecureOperation.MetaTxParams",
            "name": "params",
            "type": "tuple"
          },
          {
            "internalType": "bytes",
            "name": "signature",
            "type": "bytes"
          },
          {
            "internalType": "bytes",
            "name": "data",
            "type": "bytes"
          }
        ],
        "internalType": "struct MultiPhaseSecureOperation.MetaTransaction",
        "name": "metaTx",
        "type": "tuple"
      }
    ],
    "name": "updateRecoveryRequestAndApprove",
    "outputs": [
      {
        "components": [
          {
            "internalType": "uint256",
            "name": "txId",
            "type": "uint256"
          },
          {
            "internalType": "uint256",
            "name": "releaseTime",
            "type": "uint256"
          },
          {
            "internalType": "enum MultiPhaseSecureOperation.TxStatus",
            "name": "status",
            "type": "uint8"
          },
          {
            "components": [
              {
                "internalType": "address",
                "name": "requester",
                "type": "address"
              },
              {
                "internalType": "address",
                "name": "target",
                "type": "address"
              },
              {
                "internalType": "uint256",
                "name": "value",
                "type": "uint256"
              },
              {
                "internalType": "uint256",
                "name": "gasLimit",
                "type": "uint256"
              },
              {
                "internalType": "bytes32",
                "name": "operationType",
                "type": "bytes32"
              },
              {
                "internalType": "enum MultiPhaseSecureOperation.ExecutionType",
                "name": "executionType",
                "type": "uint8"
              },
              {
                "internalType": "bytes",
                "name": "executionOptions",
                "type": "bytes"
              }
            ],
            "internalType": "struct MultiPhaseSecureOperation.TxParams",
            "name": "params",
            "type": "tuple"
          },
          {
            "internalType": "bytes",
            "name": "result",
            "type": "bytes"
          },
          {
            "components": [
              {
                "internalType": "address",
                "name": "recipient",
                "type": "address"
              },
              {
                "internalType": "uint256",
                "name": "nativeTokenAmount",
                "type": "uint256"
              },
              {
                "internalType": "address",
                "name": "erc20TokenAddress",
                "type": "address"
              },
              {
                "internalType": "uint256",
                "name": "erc20TokenAmount",
                "type": "uint256"
              }
            ],
            "internalType": "struct MultiPhaseSecureOperation.PaymentDetails",
            "name": "payment",
            "type": "tuple"
          }
        ],
        "internalType": "struct MultiPhaseSecureOperation.TxRecord",
        "name": "",
        "type": "tuple"
      }
    ],
    "stateMutability": "nonpayable",
    "type": "function"
  },
  {
    "inputs": [
      {
        "internalType": "uint256",
<<<<<<< HEAD
        "name": "newTimeLockPeriodInDays",
=======
        "name": "newTimeLockPeriodInMinutes",
>>>>>>> 514a9518
        "type": "uint256"
      }
    ],
    "name": "updateTimeLockExecutionOptions",
    "outputs": [
      {
        "internalType": "bytes",
        "name": "",
        "type": "bytes"
      }
    ],
    "stateMutability": "view",
<<<<<<< HEAD
    "type": "function",
    "constant": true
=======
    "type": "function"
>>>>>>> 514a9518
  },
  {
    "inputs": [
      {
        "components": [
          {
            "components": [
              {
                "internalType": "uint256",
                "name": "txId",
                "type": "uint256"
              },
              {
                "internalType": "uint256",
                "name": "releaseTime",
                "type": "uint256"
              },
              {
                "internalType": "enum MultiPhaseSecureOperation.TxStatus",
                "name": "status",
                "type": "uint8"
              },
              {
                "components": [
                  {
                    "internalType": "address",
                    "name": "requester",
                    "type": "address"
                  },
                  {
                    "internalType": "address",
                    "name": "target",
                    "type": "address"
                  },
                  {
                    "internalType": "uint256",
                    "name": "value",
                    "type": "uint256"
                  },
                  {
                    "internalType": "uint256",
                    "name": "gasLimit",
                    "type": "uint256"
                  },
                  {
                    "internalType": "bytes32",
                    "name": "operationType",
                    "type": "bytes32"
                  },
                  {
                    "internalType": "enum MultiPhaseSecureOperation.ExecutionType",
                    "name": "executionType",
                    "type": "uint8"
                  },
                  {
                    "internalType": "bytes",
                    "name": "executionOptions",
                    "type": "bytes"
                  }
                ],
                "internalType": "struct MultiPhaseSecureOperation.TxParams",
                "name": "params",
                "type": "tuple"
              },
              {
                "internalType": "bytes",
                "name": "result",
                "type": "bytes"
              },
              {
                "components": [
                  {
                    "internalType": "address",
                    "name": "recipient",
                    "type": "address"
                  },
                  {
                    "internalType": "uint256",
                    "name": "nativeTokenAmount",
                    "type": "uint256"
                  },
                  {
                    "internalType": "address",
                    "name": "erc20TokenAddress",
                    "type": "address"
                  },
                  {
                    "internalType": "uint256",
                    "name": "erc20TokenAmount",
                    "type": "uint256"
                  }
                ],
                "internalType": "struct MultiPhaseSecureOperation.PaymentDetails",
                "name": "payment",
                "type": "tuple"
              }
            ],
            "internalType": "struct MultiPhaseSecureOperation.TxRecord",
            "name": "txRecord",
            "type": "tuple"
          },
          {
            "components": [
              {
                "internalType": "uint256",
                "name": "chainId",
                "type": "uint256"
              },
              {
                "internalType": "uint256",
                "name": "nonce",
                "type": "uint256"
              },
              {
                "internalType": "address",
                "name": "handlerContract",
                "type": "address"
              },
              {
                "internalType": "bytes4",
                "name": "handlerSelector",
                "type": "bytes4"
              },
              {
                "internalType": "uint256",
                "name": "deadline",
                "type": "uint256"
              },
              {
                "internalType": "uint256",
                "name": "maxGasPrice",
                "type": "uint256"
              },
              {
                "internalType": "address",
                "name": "signer",
                "type": "address"
              }
            ],
            "internalType": "struct MultiPhaseSecureOperation.MetaTxParams",
            "name": "params",
            "type": "tuple"
          },
          {
            "internalType": "bytes",
            "name": "signature",
            "type": "bytes"
          },
          {
            "internalType": "bytes",
            "name": "data",
            "type": "bytes"
          }
        ],
        "internalType": "struct MultiPhaseSecureOperation.MetaTransaction",
        "name": "metaTx",
        "type": "tuple"
      }
    ],
    "name": "updateTimeLockRequestAndApprove",
    "outputs": [
      {
        "components": [
          {
            "internalType": "uint256",
            "name": "txId",
            "type": "uint256"
          },
          {
            "internalType": "uint256",
            "name": "releaseTime",
            "type": "uint256"
          },
          {
            "internalType": "enum MultiPhaseSecureOperation.TxStatus",
            "name": "status",
            "type": "uint8"
          },
          {
            "components": [
              {
                "internalType": "address",
                "name": "requester",
                "type": "address"
              },
              {
                "internalType": "address",
                "name": "target",
                "type": "address"
              },
              {
                "internalType": "uint256",
                "name": "value",
                "type": "uint256"
              },
              {
                "internalType": "uint256",
                "name": "gasLimit",
                "type": "uint256"
              },
              {
                "internalType": "bytes32",
                "name": "operationType",
                "type": "bytes32"
              },
              {
                "internalType": "enum MultiPhaseSecureOperation.ExecutionType",
                "name": "executionType",
                "type": "uint8"
              },
              {
                "internalType": "bytes",
                "name": "executionOptions",
                "type": "bytes"
              }
            ],
            "internalType": "struct MultiPhaseSecureOperation.TxParams",
            "name": "params",
            "type": "tuple"
          },
          {
            "internalType": "bytes",
            "name": "result",
            "type": "bytes"
          },
          {
            "components": [
              {
                "internalType": "address",
                "name": "recipient",
                "type": "address"
              },
              {
                "internalType": "uint256",
                "name": "nativeTokenAmount",
                "type": "uint256"
              },
              {
                "internalType": "address",
                "name": "erc20TokenAddress",
                "type": "address"
              },
              {
                "internalType": "uint256",
                "name": "erc20TokenAmount",
                "type": "uint256"
              }
            ],
            "internalType": "struct MultiPhaseSecureOperation.PaymentDetails",
            "name": "payment",
            "type": "tuple"
          }
        ],
        "internalType": "struct MultiPhaseSecureOperation.TxRecord",
        "name": "",
        "type": "tuple"
      }
    ],
    "stateMutability": "nonpayable",
    "type": "function"
  },
  {
    "stateMutability": "payable",
<<<<<<< HEAD
    "type": "receive",
    "payable": true
=======
    "type": "receive"
>>>>>>> 514a9518
  },
  {
    "inputs": [],
    "name": "getEthBalance",
    "outputs": [
      {
        "internalType": "uint256",
        "name": "",
        "type": "uint256"
      }
    ],
    "stateMutability": "view",
<<<<<<< HEAD
    "type": "function",
    "constant": true
=======
    "type": "function"
>>>>>>> 514a9518
  },
  {
    "inputs": [
      {
        "internalType": "address",
        "name": "token",
        "type": "address"
      }
    ],
    "name": "getTokenBalance",
    "outputs": [
      {
        "internalType": "uint256",
        "name": "",
        "type": "uint256"
      }
    ],
    "stateMutability": "view",
<<<<<<< HEAD
    "type": "function",
    "constant": true
=======
    "type": "function"
>>>>>>> 514a9518
  },
  {
    "inputs": [
      {
        "internalType": "address",
        "name": "to",
        "type": "address"
      },
      {
        "internalType": "uint256",
        "name": "amount",
        "type": "uint256"
      }
    ],
    "name": "withdrawEthRequest",
    "outputs": [
      {
        "components": [
          {
            "internalType": "uint256",
            "name": "txId",
            "type": "uint256"
          },
          {
            "internalType": "uint256",
            "name": "releaseTime",
            "type": "uint256"
          },
          {
            "internalType": "enum MultiPhaseSecureOperation.TxStatus",
            "name": "status",
            "type": "uint8"
          },
          {
            "components": [
              {
                "internalType": "address",
                "name": "requester",
                "type": "address"
              },
              {
                "internalType": "address",
                "name": "target",
                "type": "address"
              },
              {
                "internalType": "uint256",
                "name": "value",
                "type": "uint256"
              },
              {
                "internalType": "uint256",
                "name": "gasLimit",
                "type": "uint256"
              },
              {
                "internalType": "bytes32",
                "name": "operationType",
                "type": "bytes32"
              },
              {
                "internalType": "enum MultiPhaseSecureOperation.ExecutionType",
                "name": "executionType",
                "type": "uint8"
              },
              {
                "internalType": "bytes",
                "name": "executionOptions",
                "type": "bytes"
              }
            ],
            "internalType": "struct MultiPhaseSecureOperation.TxParams",
            "name": "params",
            "type": "tuple"
          },
          {
            "internalType": "bytes",
            "name": "result",
            "type": "bytes"
          },
          {
            "components": [
              {
                "internalType": "address",
                "name": "recipient",
                "type": "address"
              },
              {
                "internalType": "uint256",
                "name": "nativeTokenAmount",
                "type": "uint256"
              },
              {
                "internalType": "address",
                "name": "erc20TokenAddress",
                "type": "address"
              },
              {
                "internalType": "uint256",
                "name": "erc20TokenAmount",
                "type": "uint256"
              }
            ],
            "internalType": "struct MultiPhaseSecureOperation.PaymentDetails",
            "name": "payment",
            "type": "tuple"
          }
        ],
        "internalType": "struct MultiPhaseSecureOperation.TxRecord",
        "name": "",
        "type": "tuple"
      }
    ],
    "stateMutability": "nonpayable",
    "type": "function"
  },
  {
    "inputs": [
      {
        "internalType": "address",
        "name": "token",
        "type": "address"
      },
      {
        "internalType": "address",
        "name": "to",
        "type": "address"
      },
      {
        "internalType": "uint256",
        "name": "amount",
        "type": "uint256"
      }
    ],
    "name": "withdrawTokenRequest",
    "outputs": [
      {
        "components": [
          {
            "internalType": "uint256",
            "name": "txId",
            "type": "uint256"
          },
          {
            "internalType": "uint256",
            "name": "releaseTime",
            "type": "uint256"
          },
          {
            "internalType": "enum MultiPhaseSecureOperation.TxStatus",
            "name": "status",
            "type": "uint8"
          },
          {
            "components": [
              {
                "internalType": "address",
                "name": "requester",
                "type": "address"
              },
              {
                "internalType": "address",
                "name": "target",
                "type": "address"
              },
              {
                "internalType": "uint256",
                "name": "value",
                "type": "uint256"
              },
              {
                "internalType": "uint256",
                "name": "gasLimit",
                "type": "uint256"
              },
              {
                "internalType": "bytes32",
                "name": "operationType",
                "type": "bytes32"
              },
              {
                "internalType": "enum MultiPhaseSecureOperation.ExecutionType",
                "name": "executionType",
                "type": "uint8"
              },
              {
                "internalType": "bytes",
                "name": "executionOptions",
                "type": "bytes"
              }
            ],
            "internalType": "struct MultiPhaseSecureOperation.TxParams",
            "name": "params",
            "type": "tuple"
          },
          {
            "internalType": "bytes",
            "name": "result",
            "type": "bytes"
          },
          {
            "components": [
              {
                "internalType": "address",
                "name": "recipient",
                "type": "address"
              },
              {
                "internalType": "uint256",
                "name": "nativeTokenAmount",
                "type": "uint256"
              },
              {
                "internalType": "address",
                "name": "erc20TokenAddress",
                "type": "address"
              },
              {
                "internalType": "uint256",
                "name": "erc20TokenAmount",
                "type": "uint256"
              }
            ],
            "internalType": "struct MultiPhaseSecureOperation.PaymentDetails",
            "name": "payment",
            "type": "tuple"
          }
        ],
        "internalType": "struct MultiPhaseSecureOperation.TxRecord",
        "name": "",
        "type": "tuple"
      }
    ],
    "stateMutability": "nonpayable",
    "type": "function"
  },
  {
    "inputs": [
      {
        "internalType": "uint256",
        "name": "txId",
        "type": "uint256"
      }
    ],
    "name": "approveWithdrawalAfterDelay",
    "outputs": [
      {
        "components": [
          {
            "internalType": "uint256",
            "name": "txId",
            "type": "uint256"
          },
          {
            "internalType": "uint256",
            "name": "releaseTime",
            "type": "uint256"
          },
          {
            "internalType": "enum MultiPhaseSecureOperation.TxStatus",
            "name": "status",
            "type": "uint8"
          },
          {
            "components": [
              {
                "internalType": "address",
                "name": "requester",
                "type": "address"
              },
              {
                "internalType": "address",
                "name": "target",
                "type": "address"
              },
              {
                "internalType": "uint256",
                "name": "value",
                "type": "uint256"
              },
              {
                "internalType": "uint256",
                "name": "gasLimit",
                "type": "uint256"
              },
              {
                "internalType": "bytes32",
                "name": "operationType",
                "type": "bytes32"
              },
              {
                "internalType": "enum MultiPhaseSecureOperation.ExecutionType",
                "name": "executionType",
                "type": "uint8"
              },
              {
                "internalType": "bytes",
                "name": "executionOptions",
                "type": "bytes"
              }
            ],
            "internalType": "struct MultiPhaseSecureOperation.TxParams",
            "name": "params",
            "type": "tuple"
          },
          {
            "internalType": "bytes",
            "name": "result",
            "type": "bytes"
          },
          {
            "components": [
              {
                "internalType": "address",
                "name": "recipient",
                "type": "address"
              },
              {
                "internalType": "uint256",
                "name": "nativeTokenAmount",
                "type": "uint256"
              },
              {
                "internalType": "address",
                "name": "erc20TokenAddress",
                "type": "address"
              },
              {
                "internalType": "uint256",
                "name": "erc20TokenAmount",
                "type": "uint256"
              }
            ],
            "internalType": "struct MultiPhaseSecureOperation.PaymentDetails",
            "name": "payment",
            "type": "tuple"
          }
        ],
        "internalType": "struct MultiPhaseSecureOperation.TxRecord",
        "name": "",
        "type": "tuple"
      }
    ],
    "stateMutability": "nonpayable",
    "type": "function"
  },
  {
    "inputs": [
      {
        "components": [
          {
            "components": [
              {
                "internalType": "uint256",
                "name": "txId",
                "type": "uint256"
              },
              {
                "internalType": "uint256",
                "name": "releaseTime",
                "type": "uint256"
              },
              {
                "internalType": "enum MultiPhaseSecureOperation.TxStatus",
                "name": "status",
                "type": "uint8"
              },
              {
                "components": [
                  {
                    "internalType": "address",
                    "name": "requester",
                    "type": "address"
                  },
                  {
                    "internalType": "address",
                    "name": "target",
                    "type": "address"
                  },
                  {
                    "internalType": "uint256",
                    "name": "value",
                    "type": "uint256"
                  },
                  {
                    "internalType": "uint256",
                    "name": "gasLimit",
                    "type": "uint256"
                  },
                  {
                    "internalType": "bytes32",
                    "name": "operationType",
                    "type": "bytes32"
                  },
                  {
                    "internalType": "enum MultiPhaseSecureOperation.ExecutionType",
                    "name": "executionType",
                    "type": "uint8"
                  },
                  {
                    "internalType": "bytes",
                    "name": "executionOptions",
                    "type": "bytes"
                  }
                ],
                "internalType": "struct MultiPhaseSecureOperation.TxParams",
                "name": "params",
                "type": "tuple"
              },
              {
                "internalType": "bytes",
                "name": "result",
                "type": "bytes"
              },
              {
                "components": [
                  {
                    "internalType": "address",
                    "name": "recipient",
                    "type": "address"
                  },
                  {
                    "internalType": "uint256",
                    "name": "nativeTokenAmount",
                    "type": "uint256"
                  },
                  {
                    "internalType": "address",
                    "name": "erc20TokenAddress",
                    "type": "address"
                  },
                  {
                    "internalType": "uint256",
                    "name": "erc20TokenAmount",
                    "type": "uint256"
                  }
                ],
                "internalType": "struct MultiPhaseSecureOperation.PaymentDetails",
                "name": "payment",
                "type": "tuple"
              }
            ],
            "internalType": "struct MultiPhaseSecureOperation.TxRecord",
            "name": "txRecord",
            "type": "tuple"
          },
          {
            "components": [
              {
                "internalType": "uint256",
                "name": "chainId",
                "type": "uint256"
              },
              {
                "internalType": "uint256",
                "name": "nonce",
                "type": "uint256"
              },
              {
                "internalType": "address",
                "name": "handlerContract",
                "type": "address"
              },
              {
                "internalType": "bytes4",
                "name": "handlerSelector",
                "type": "bytes4"
              },
              {
                "internalType": "uint256",
                "name": "deadline",
                "type": "uint256"
              },
              {
                "internalType": "uint256",
                "name": "maxGasPrice",
                "type": "uint256"
              },
              {
                "internalType": "address",
                "name": "signer",
                "type": "address"
              }
            ],
            "internalType": "struct MultiPhaseSecureOperation.MetaTxParams",
            "name": "params",
            "type": "tuple"
          },
          {
            "internalType": "bytes",
            "name": "signature",
            "type": "bytes"
          },
          {
            "internalType": "bytes",
            "name": "data",
            "type": "bytes"
          }
        ],
        "internalType": "struct MultiPhaseSecureOperation.MetaTransaction",
        "name": "metaTx",
        "type": "tuple"
      }
    ],
    "name": "approveWithdrawalWithMetaTx",
    "outputs": [
      {
        "components": [
          {
            "internalType": "uint256",
            "name": "txId",
            "type": "uint256"
          },
          {
            "internalType": "uint256",
            "name": "releaseTime",
            "type": "uint256"
          },
          {
            "internalType": "enum MultiPhaseSecureOperation.TxStatus",
            "name": "status",
            "type": "uint8"
          },
          {
            "components": [
              {
                "internalType": "address",
                "name": "requester",
                "type": "address"
              },
              {
                "internalType": "address",
                "name": "target",
                "type": "address"
              },
              {
                "internalType": "uint256",
                "name": "value",
                "type": "uint256"
              },
              {
                "internalType": "uint256",
                "name": "gasLimit",
                "type": "uint256"
              },
              {
                "internalType": "bytes32",
                "name": "operationType",
                "type": "bytes32"
              },
              {
                "internalType": "enum MultiPhaseSecureOperation.ExecutionType",
                "name": "executionType",
                "type": "uint8"
              },
              {
                "internalType": "bytes",
                "name": "executionOptions",
                "type": "bytes"
              }
            ],
            "internalType": "struct MultiPhaseSecureOperation.TxParams",
            "name": "params",
            "type": "tuple"
          },
          {
            "internalType": "bytes",
            "name": "result",
            "type": "bytes"
          },
          {
            "components": [
              {
                "internalType": "address",
                "name": "recipient",
                "type": "address"
              },
              {
                "internalType": "uint256",
                "name": "nativeTokenAmount",
                "type": "uint256"
              },
              {
                "internalType": "address",
                "name": "erc20TokenAddress",
                "type": "address"
              },
              {
                "internalType": "uint256",
                "name": "erc20TokenAmount",
                "type": "uint256"
              }
            ],
            "internalType": "struct MultiPhaseSecureOperation.PaymentDetails",
            "name": "payment",
            "type": "tuple"
          }
        ],
        "internalType": "struct MultiPhaseSecureOperation.TxRecord",
        "name": "",
        "type": "tuple"
      }
    ],
    "stateMutability": "nonpayable",
    "type": "function"
  },
  {
    "inputs": [
      {
        "internalType": "uint256",
        "name": "txId",
        "type": "uint256"
      }
    ],
    "name": "cancelWithdrawal",
    "outputs": [
      {
        "components": [
          {
            "internalType": "uint256",
            "name": "txId",
            "type": "uint256"
          },
          {
            "internalType": "uint256",
            "name": "releaseTime",
            "type": "uint256"
          },
          {
            "internalType": "enum MultiPhaseSecureOperation.TxStatus",
            "name": "status",
            "type": "uint8"
          },
          {
            "components": [
              {
                "internalType": "address",
                "name": "requester",
                "type": "address"
              },
              {
                "internalType": "address",
                "name": "target",
                "type": "address"
              },
              {
                "internalType": "uint256",
                "name": "value",
                "type": "uint256"
              },
              {
                "internalType": "uint256",
                "name": "gasLimit",
                "type": "uint256"
              },
              {
                "internalType": "bytes32",
                "name": "operationType",
                "type": "bytes32"
              },
              {
                "internalType": "enum MultiPhaseSecureOperation.ExecutionType",
                "name": "executionType",
                "type": "uint8"
              },
              {
                "internalType": "bytes",
                "name": "executionOptions",
                "type": "bytes"
              }
            ],
            "internalType": "struct MultiPhaseSecureOperation.TxParams",
            "name": "params",
            "type": "tuple"
          },
          {
            "internalType": "bytes",
            "name": "result",
            "type": "bytes"
          },
          {
            "components": [
              {
                "internalType": "address",
                "name": "recipient",
                "type": "address"
              },
              {
                "internalType": "uint256",
                "name": "nativeTokenAmount",
                "type": "uint256"
              },
              {
                "internalType": "address",
                "name": "erc20TokenAddress",
                "type": "address"
              },
              {
                "internalType": "uint256",
                "name": "erc20TokenAmount",
                "type": "uint256"
              }
            ],
            "internalType": "struct MultiPhaseSecureOperation.PaymentDetails",
            "name": "payment",
            "type": "tuple"
          }
        ],
        "internalType": "struct MultiPhaseSecureOperation.TxRecord",
        "name": "",
        "type": "tuple"
      }
    ],
    "stateMutability": "nonpayable",
    "type": "function"
  },
  {
    "inputs": [
      {
<<<<<<< HEAD
        "internalType": "address payable",
=======
        "internalType": "address",
        "name": "to",
        "type": "address"
      },
      {
        "internalType": "uint256",
        "name": "amount",
        "type": "uint256"
      }
    ],
    "name": "executeWithdrawEth",
    "outputs": [],
    "stateMutability": "nonpayable",
    "type": "function"
  },
  {
    "inputs": [
      {
        "internalType": "address",
        "name": "token",
        "type": "address"
      },
      {
        "internalType": "address",
>>>>>>> 514a9518
        "name": "to",
        "type": "address"
      },
      {
        "internalType": "uint256",
        "name": "amount",
        "type": "uint256"
      }
    ],
<<<<<<< HEAD
    "name": "_withdrawEth",
=======
    "name": "executeWithdrawToken",
>>>>>>> 514a9518
    "outputs": [],
    "stateMutability": "nonpayable",
    "type": "function"
  },
  {
    "inputs": [
      {
        "internalType": "uint256",
        "name": "txId",
        "type": "uint256"
      }
    ],
    "name": "generateUnsignedWithdrawalMetaTxApproval",
    "outputs": [
      {
        "components": [
          {
            "components": [
              {
                "internalType": "uint256",
                "name": "txId",
                "type": "uint256"
              },
              {
                "internalType": "uint256",
                "name": "releaseTime",
                "type": "uint256"
              },
              {
                "internalType": "enum MultiPhaseSecureOperation.TxStatus",
                "name": "status",
                "type": "uint8"
              },
              {
                "components": [
                  {
                    "internalType": "address",
                    "name": "requester",
                    "type": "address"
                  },
                  {
                    "internalType": "address",
                    "name": "target",
                    "type": "address"
                  },
                  {
                    "internalType": "uint256",
                    "name": "value",
                    "type": "uint256"
                  },
                  {
                    "internalType": "uint256",
                    "name": "gasLimit",
                    "type": "uint256"
                  },
                  {
                    "internalType": "bytes32",
                    "name": "operationType",
                    "type": "bytes32"
                  },
                  {
                    "internalType": "enum MultiPhaseSecureOperation.ExecutionType",
                    "name": "executionType",
                    "type": "uint8"
                  },
                  {
                    "internalType": "bytes",
                    "name": "executionOptions",
                    "type": "bytes"
                  }
                ],
                "internalType": "struct MultiPhaseSecureOperation.TxParams",
                "name": "params",
                "type": "tuple"
              },
              {
                "internalType": "bytes",
                "name": "result",
                "type": "bytes"
              },
              {
                "components": [
                  {
                    "internalType": "address",
                    "name": "recipient",
                    "type": "address"
                  },
                  {
                    "internalType": "uint256",
                    "name": "nativeTokenAmount",
                    "type": "uint256"
                  },
                  {
                    "internalType": "address",
                    "name": "erc20TokenAddress",
                    "type": "address"
                  },
                  {
                    "internalType": "uint256",
                    "name": "erc20TokenAmount",
                    "type": "uint256"
                  }
                ],
                "internalType": "struct MultiPhaseSecureOperation.PaymentDetails",
                "name": "payment",
                "type": "tuple"
              }
            ],
            "internalType": "struct MultiPhaseSecureOperation.TxRecord",
            "name": "txRecord",
            "type": "tuple"
          },
          {
            "components": [
              {
                "internalType": "uint256",
                "name": "chainId",
                "type": "uint256"
              },
              {
                "internalType": "uint256",
                "name": "nonce",
                "type": "uint256"
              },
              {
                "internalType": "address",
                "name": "handlerContract",
                "type": "address"
              },
              {
                "internalType": "bytes4",
                "name": "handlerSelector",
                "type": "bytes4"
              },
              {
                "internalType": "uint256",
                "name": "deadline",
                "type": "uint256"
              },
              {
                "internalType": "uint256",
                "name": "maxGasPrice",
                "type": "uint256"
              },
              {
                "internalType": "address",
                "name": "signer",
                "type": "address"
              }
            ],
            "internalType": "struct MultiPhaseSecureOperation.MetaTxParams",
            "name": "params",
            "type": "tuple"
          },
          {
            "internalType": "bytes",
            "name": "signature",
            "type": "bytes"
          },
          {
            "internalType": "bytes",
            "name": "data",
            "type": "bytes"
          }
        ],
        "internalType": "struct MultiPhaseSecureOperation.MetaTransaction",
        "name": "",
        "type": "tuple"
      }
    ],
    "stateMutability": "view",
<<<<<<< HEAD
    "type": "function",
    "constant": true
=======
    "type": "function"
>>>>>>> 514a9518
  }
]<|MERGE_RESOLUTION|>--- conflicted
+++ resolved
@@ -18,11 +18,7 @@
       },
       {
         "internalType": "uint256",
-<<<<<<< HEAD
-        "name": "timeLockPeriodInDays",
-=======
         "name": "timeLockPeriodInMinutes",
->>>>>>> 514a9518
         "type": "uint256"
       }
     ],
@@ -262,12 +258,7 @@
       }
     ],
     "stateMutability": "view",
-<<<<<<< HEAD
-    "type": "function",
-    "constant": true
-=======
-    "type": "function"
->>>>>>> 514a9518
+    "type": "function"
   },
   {
     "inputs": [],
@@ -280,12 +271,7 @@
       }
     ],
     "stateMutability": "view",
-<<<<<<< HEAD
-    "type": "function",
-    "constant": true
-=======
-    "type": "function"
->>>>>>> 514a9518
+    "type": "function"
   },
   {
     "inputs": [],
@@ -298,12 +284,7 @@
       }
     ],
     "stateMutability": "view",
-<<<<<<< HEAD
-    "type": "function",
-    "constant": true
-=======
-    "type": "function"
->>>>>>> 514a9518
+    "type": "function"
   },
   {
     "inputs": [],
@@ -316,12 +297,7 @@
       }
     ],
     "stateMutability": "view",
-<<<<<<< HEAD
-    "type": "function",
-    "constant": true
-=======
-    "type": "function"
->>>>>>> 514a9518
+    "type": "function"
   },
   {
     "inputs": [],
@@ -334,12 +310,7 @@
       }
     ],
     "stateMutability": "view",
-<<<<<<< HEAD
-    "type": "function",
-    "constant": true
-=======
-    "type": "function"
->>>>>>> 514a9518
+    "type": "function"
   },
   {
     "inputs": [],
@@ -352,12 +323,7 @@
       }
     ],
     "stateMutability": "view",
-<<<<<<< HEAD
-    "type": "function",
-    "constant": true
-=======
-    "type": "function"
->>>>>>> 514a9518
+    "type": "function"
   },
   {
     "inputs": [
@@ -433,10 +399,6 @@
       }
     ],
     "stateMutability": "view",
-<<<<<<< HEAD
-    "type": "function",
-    "constant": true
-=======
     "type": "function"
   },
   {
@@ -490,7 +452,6 @@
     "outputs": [],
     "stateMutability": "nonpayable",
     "type": "function"
->>>>>>> 514a9518
   },
   {
     "inputs": [
@@ -701,12 +662,7 @@
       }
     ],
     "stateMutability": "view",
-<<<<<<< HEAD
-    "type": "function",
-    "constant": true
-=======
-    "type": "function"
->>>>>>> 514a9518
+    "type": "function"
   },
   {
     "inputs": [
@@ -947,12 +903,7 @@
       }
     ],
     "stateMutability": "view",
-<<<<<<< HEAD
-    "type": "function",
-    "constant": true
-=======
-    "type": "function"
->>>>>>> 514a9518
+    "type": "function"
   },
   {
     "inputs": [],
@@ -965,12 +916,7 @@
       }
     ],
     "stateMutability": "view",
-<<<<<<< HEAD
-    "type": "function",
-    "constant": true
-=======
-    "type": "function"
->>>>>>> 514a9518
+    "type": "function"
   },
   {
     "inputs": [
@@ -1080,12 +1026,7 @@
       }
     ],
     "stateMutability": "view",
-<<<<<<< HEAD
-    "type": "function",
-    "constant": true
-=======
-    "type": "function"
->>>>>>> 514a9518
+    "type": "function"
   },
   {
     "inputs": [],
@@ -1189,12 +1130,7 @@
       }
     ],
     "stateMutability": "view",
-<<<<<<< HEAD
-    "type": "function",
-    "constant": true
-=======
-    "type": "function"
->>>>>>> 514a9518
+    "type": "function"
   },
   {
     "inputs": [],
@@ -1207,12 +1143,7 @@
       }
     ],
     "stateMutability": "view",
-<<<<<<< HEAD
-    "type": "function",
-    "constant": true
-=======
-    "type": "function"
->>>>>>> 514a9518
+    "type": "function"
   },
   {
     "inputs": [],
@@ -1237,20 +1168,11 @@
       }
     ],
     "stateMutability": "view",
-<<<<<<< HEAD
-    "type": "function",
-    "constant": true
-  },
-  {
-    "inputs": [],
-    "name": "getTimeLockPeriodInDays",
-=======
     "type": "function"
   },
   {
     "inputs": [],
     "name": "getTimeLockPeriodInMinutes",
->>>>>>> 514a9518
     "outputs": [
       {
         "internalType": "uint256",
@@ -1259,12 +1181,7 @@
       }
     ],
     "stateMutability": "view",
-<<<<<<< HEAD
-    "type": "function",
-    "constant": true
-=======
-    "type": "function"
->>>>>>> 514a9518
+    "type": "function"
   },
   {
     "inputs": [
@@ -1283,12 +1200,7 @@
       }
     ],
     "stateMutability": "view",
-<<<<<<< HEAD
-    "type": "function",
-    "constant": true
-=======
-    "type": "function"
->>>>>>> 514a9518
+    "type": "function"
   },
   {
     "inputs": [],
@@ -1301,12 +1213,7 @@
       }
     ],
     "stateMutability": "view",
-<<<<<<< HEAD
-    "type": "function",
-    "constant": true
-=======
-    "type": "function"
->>>>>>> 514a9518
+    "type": "function"
   },
   {
     "inputs": [],
@@ -2779,12 +2686,7 @@
       }
     ],
     "stateMutability": "view",
-<<<<<<< HEAD
-    "type": "function",
-    "constant": true
-=======
-    "type": "function"
->>>>>>> 514a9518
+    "type": "function"
   },
   {
     "inputs": [
@@ -3050,11 +2952,7 @@
     "inputs": [
       {
         "internalType": "uint256",
-<<<<<<< HEAD
-        "name": "newTimeLockPeriodInDays",
-=======
         "name": "newTimeLockPeriodInMinutes",
->>>>>>> 514a9518
         "type": "uint256"
       }
     ],
@@ -3067,12 +2965,7 @@
       }
     ],
     "stateMutability": "view",
-<<<<<<< HEAD
-    "type": "function",
-    "constant": true
-=======
-    "type": "function"
->>>>>>> 514a9518
+    "type": "function"
   },
   {
     "inputs": [
@@ -3336,12 +3229,7 @@
   },
   {
     "stateMutability": "payable",
-<<<<<<< HEAD
-    "type": "receive",
-    "payable": true
-=======
     "type": "receive"
->>>>>>> 514a9518
   },
   {
     "inputs": [],
@@ -3354,12 +3242,7 @@
       }
     ],
     "stateMutability": "view",
-<<<<<<< HEAD
-    "type": "function",
-    "constant": true
-=======
-    "type": "function"
->>>>>>> 514a9518
+    "type": "function"
   },
   {
     "inputs": [
@@ -3378,12 +3261,7 @@
       }
     ],
     "stateMutability": "view",
-<<<<<<< HEAD
-    "type": "function",
-    "constant": true
-=======
-    "type": "function"
->>>>>>> 514a9518
+    "type": "function"
   },
   {
     "inputs": [
@@ -4103,9 +3981,6 @@
   {
     "inputs": [
       {
-<<<<<<< HEAD
-        "internalType": "address payable",
-=======
         "internalType": "address",
         "name": "to",
         "type": "address"
@@ -4130,7 +4005,6 @@
       },
       {
         "internalType": "address",
->>>>>>> 514a9518
         "name": "to",
         "type": "address"
       },
@@ -4140,11 +4014,7 @@
         "type": "uint256"
       }
     ],
-<<<<<<< HEAD
-    "name": "_withdrawEth",
-=======
     "name": "executeWithdrawToken",
->>>>>>> 514a9518
     "outputs": [],
     "stateMutability": "nonpayable",
     "type": "function"
@@ -4316,11 +4186,6 @@
       }
     ],
     "stateMutability": "view",
-<<<<<<< HEAD
-    "type": "function",
-    "constant": true
-=======
-    "type": "function"
->>>>>>> 514a9518
+    "type": "function"
   }
 ]