import { motion } from 'framer-motion'
import { Card, CardContent, CardHeader, CardTitle } from './ui/card'
import { Button } from './ui/button'
import { Badge } from './ui/badge'
import {
  Table,
  TableBody,
  TableCell,
  TableHead,
  TableHeader,
  TableRow,
} from "./ui/table"
import { Trash2, AlertCircle, Network } from 'lucide-react'
import { formatTimestamp } from '@/lib/utils'
import * as AlertDialog from '@radix-ui/react-alert-dialog'
<<<<<<< HEAD
=======
import { useOperationTypes } from '@/hooks/useOperationTypes'
import { Address } from 'viem'
>>>>>>> bc0beedc

interface ExtendedSignedTransaction {
  txId: string
  signedData: string
  timestamp: number
  metadata?: {
    type: string
    purpose?: 'address_update' | 'ownership_transfer'
    action?: 'approve' | 'cancel'
    broadcasted: boolean
    operationType?: `0x${string}`
  }
}

interface SignedMetaTxTableProps {
  transactions: ExtendedSignedTransaction[]
  onClearAll: () => void
  onRemoveTransaction: (txId: string) => void
  contractAddress: Address
}

const container = {
  hidden: { opacity: 0 },
  show: {
    opacity: 1,
    transition: {
      staggerChildren: 0.1
    }
  }
}

<<<<<<< HEAD
=======
export function SignedMetaTxTable({ transactions, onClearAll, onRemoveTransaction, contractAddress }: SignedMetaTxTableProps) {
  const { getOperationName } = useOperationTypes(contractAddress)
>>>>>>> bc0beedc

  // Filter out any transactions that have been broadcasted
  const pendingTransactions = transactions

  if (pendingTransactions.length === 0) {
    return null
  }

  const getTypeLabel = (tx: ExtendedSignedTransaction): string => {
    // First priority: Check for dynamic operation type
    if (tx.metadata?.operationType) {
      const dynamicOpName = getOperationName(tx.metadata.operationType)
      if (dynamicOpName && dynamicOpName !== 'Unknown Operation') {
        return dynamicOpName
      }
    }

    // Second priority: Handle static operation types
    if (tx.metadata?.type) {
      switch (tx.metadata.type) {
        case 'RECOVERY_UPDATE':
          return tx.metadata.purpose === 'address_update' ? 'Recovery Address Update' : 'Recovery Ownership Transfer'
        case 'TIMELOCK_UPDATE':
          return 'TimeLock Period Update'
        case 'OWNERSHIP_TRANSFER':
          return 'Ownership Transfer'
        case 'BROADCASTER_UPDATE':
          return 'Broadcaster Update'
        default:
          // If it's not a known static type, it might be a dynamic type name
          return tx.metadata.type
      }
    }

    return 'Unknown Operation'
  }

  return (
    <motion.div variants={container} initial="hidden" animate="show">
      <Card>
        <CardHeader>
          <div className="flex items-center justify-between">
            <div className="flex items-center gap-3">
              <CardTitle>Pending Meta Transactions</CardTitle>
              <Badge variant="default" className="bg-yellow-500/10 text-yellow-500 hover:bg-yellow-500/20">
                <AlertCircle className="h-3 w-3 mr-1" />
                {pendingTransactions.length} Pending
              </Badge>
            </div>
            <AlertDialog.Root>
              <AlertDialog.Trigger asChild>
                <Button variant="destructive" size="sm">
                  <Trash2 className="h-4 w-4 mr-2" />
                  Clear All
                </Button>
              </AlertDialog.Trigger>
              <AlertDialog.Portal>
                <AlertDialog.Overlay className="fixed inset-0 z-50 bg-black/80 data-[state=open]:animate-in data-[state=closed]:animate-out data-[state=closed]:fade-out-0 data-[state=open]:fade-in-0" />
                <AlertDialog.Content className="fixed left-[50%] top-[50%] z-50 grid w-full max-w-lg translate-x-[-50%] translate-y-[-50%] gap-4 border bg-background p-6 shadow-lg duration-200 data-[state=open]:animate-in data-[state=closed]:animate-out data-[state=closed]:fade-out-0 data-[state=open]:fade-in-0 data-[state=closed]:zoom-out-95 data-[state=open]:zoom-in-95 data-[state=closed]:slide-out-to-left-1/2 data-[state=closed]:slide-out-to-top-[48%] data-[state=open]:slide-in-from-left-1/2 data-[state=open]:slide-in-from-top-[48%] sm:rounded-lg">
                  <div className="flex flex-col space-y-2 text-center sm:text-left">
                    <AlertDialog.Title className="text-lg font-semibold">Clear All Pending Transactions?</AlertDialog.Title>
                    <AlertDialog.Description className="text-sm text-muted-foreground">
                      This action will remove all pending meta transactions. This action cannot be undone.
                    </AlertDialog.Description>
                  </div>
                  <div className="flex flex-col-reverse sm:flex-row sm:justify-end sm:space-x-2">
                    <AlertDialog.Cancel asChild>
                      <Button variant="outline" className="mt-2 sm:mt-0">Cancel</Button>
                    </AlertDialog.Cancel>
                    <AlertDialog.Action asChild>
                      <Button variant="destructive" onClick={onClearAll}>Clear All</Button>
                    </AlertDialog.Action>
                  </div>
                </AlertDialog.Content>
              </AlertDialog.Portal>
            </AlertDialog.Root>
          </div>
        </CardHeader>
        <CardContent>
          <Table>
            <TableHeader>
              <TableRow>
                <TableHead>Transaction ID</TableHead>
                <TableHead>Type</TableHead>
                <TableHead>Action</TableHead>
                <TableHead>Signed At</TableHead>
                <TableHead>Status</TableHead>
                <TableHead className="text-right">Actions</TableHead>
              </TableRow>
            </TableHeader>
            <TableBody>
              {pendingTransactions.map((tx) => (
                <TableRow key={tx.txId}>
                  <TableCell className="font-medium">{tx.txId}</TableCell>
                  <TableCell>
                    <Badge variant="outline">
                      {getTypeLabel(tx)}
                    </Badge>
                  </TableCell>
                  <TableCell>
                    <Badge variant={tx.metadata?.action === 'approve' ? 'default' : 'destructive'} className="capitalize">
                      {tx.metadata?.action || 'Unknown'}
                    </Badge>
                  </TableCell>
                  <TableCell>{formatTimestamp(tx.timestamp / 1000)}</TableCell>
                  <TableCell>
                    <Badge variant="secondary" className="flex items-center w-fit gap-1">
                      <Network className="h-3 w-3" />
                      Pending Broadcast
                    </Badge>
                  </TableCell>
                  <TableCell className="text-right">
                    <AlertDialog.Root>
                      <AlertDialog.Trigger asChild>
                        <Button variant="ghost" size="sm" className="text-destructive hover:text-destructive hover:bg-destructive/10">
                          <Trash2 className="h-4 w-4" />
                        </Button>
                      </AlertDialog.Trigger>
                      <AlertDialog.Portal>
                        <AlertDialog.Overlay className="fixed inset-0 z-50 bg-black/80 data-[state=open]:animate-in data-[state=closed]:animate-out data-[state=closed]:fade-out-0 data-[state=open]:fade-in-0" />
                        <AlertDialog.Content className="fixed left-[50%] top-[50%] z-50 grid w-full max-w-lg translate-x-[-50%] translate-y-[-50%] gap-4 border bg-background p-6 shadow-lg duration-200 data-[state=open]:animate-in data-[state=closed]:animate-out data-[state=closed]:fade-out-0 data-[state=open]:fade-in-0 data-[state=closed]:zoom-out-95 data-[state=open]:zoom-in-95 data-[state=closed]:slide-out-to-left-1/2 data-[state=closed]:slide-out-to-top-[48%] data-[state=open]:slide-in-from-left-1/2 data-[state=open]:slide-in-from-top-[48%] sm:rounded-lg">
                          <div className="flex flex-col space-y-2 text-center sm:text-left">
                            <AlertDialog.Title className="text-lg font-semibold">Remove Transaction?</AlertDialog.Title>
                            <AlertDialog.Description className="text-sm text-muted-foreground">
                              This will remove the pending meta transaction. This action cannot be undone.
                            </AlertDialog.Description>
                          </div>
                          <div className="flex flex-col-reverse sm:flex-row sm:justify-end sm:space-x-2">
                            <AlertDialog.Cancel asChild>
                              <Button variant="outline" className="mt-2 sm:mt-0">Cancel</Button>
                            </AlertDialog.Cancel>
                            <AlertDialog.Action asChild>
                              <Button variant="destructive" onClick={() => onRemoveTransaction(tx.txId)}>Remove</Button>
                            </AlertDialog.Action>
                          </div>
                        </AlertDialog.Content>
                      </AlertDialog.Portal>
                    </AlertDialog.Root>
                  </TableCell>
                </TableRow>
              ))}
            </TableBody>
          </Table>
        </CardContent>
      </Card>
    </motion.div>
  )
} <|MERGE_RESOLUTION|>--- conflicted
+++ resolved
@@ -13,11 +13,8 @@
 import { Trash2, AlertCircle, Network } from 'lucide-react'
 import { formatTimestamp } from '@/lib/utils'
 import * as AlertDialog from '@radix-ui/react-alert-dialog'
-<<<<<<< HEAD
-=======
 import { useOperationTypes } from '@/hooks/useOperationTypes'
 import { Address } from 'viem'
->>>>>>> bc0beedc
 
 interface ExtendedSignedTransaction {
   txId: string
@@ -49,11 +46,8 @@
   }
 }
 
-<<<<<<< HEAD
-=======
 export function SignedMetaTxTable({ transactions, onClearAll, onRemoveTransaction, contractAddress }: SignedMetaTxTableProps) {
   const { getOperationName } = useOperationTypes(contractAddress)
->>>>>>> bc0beedc
 
   // Filter out any transactions that have been broadcasted
   const pendingTransactions = transactions
